// api/src/routes/quotes.ts
import { Router } from "express";
import multer from "multer";
import path from "path";
import fs from "fs";
import { prisma } from "../prisma";
import { Prisma } from "@prisma/client";
import jwt from "jsonwebtoken";
import { env } from "../env";
import { openai } from "../ai";

const router = Router();

type QuoteParseSuccess = {
  source: "openai" | "ml";
  parsed: any;
  supplier?: string;
  currency?: string;
  details?: Record<string, any> | null;
};

type QuoteParseFailure = {
  source: "openai" | "ml";
  error: any;
};

const OPENAI_QUOTE_MODEL = process.env.OPENAI_QUOTE_MODEL || "gpt-4.1-mini";

const quoteStructuredOutputSchema = {
  type: "json_schema",
  json_schema: {
    name: "SupplierQuote",
    schema: {
      type: "object",
      additionalProperties: false,
      properties: {
        supplier: { type: "string", description: "Supplier or vendor name on the quote." },
        currency: {
          type: "string",
          description: "Three letter currency code found on the quote (e.g. GBP, EUR, USD).",
        },
        detected_total: {
          anyOf: [
            { type: "number" },
            { type: "string" },
            { type: "null" },
          ],
          description: "Grand total of the quote if explicitly stated.",
        },
        lines: {
          type: "array",
          description: "Individual line items listed on the supplier quote.",
          items: {
            type: "object",
            additionalProperties: false,
            required: ["description"],
            properties: {
              description: { type: "string", description: "Line item description" },
              quantity: {
                anyOf: [
                  { type: "number" },
                  { type: "string" },
                  { type: "null" },
                ],
                description: "Quantity for the line item.",
              },
              unit_price: {
                anyOf: [
                  { type: "number" },
                  { type: "string" },
                  { type: "null" },
                ],
                description: "Unit price for the line item.",
              },
              total_price: {
                anyOf: [
                  { type: "number" },
                  { type: "string" },
                  { type: "null" },
                ],
                description: "Total price for the line item if provided.",
              },
              currency: {
                type: "string",
                description: "Currency noted for the specific line, if different from the document currency.",
              },
              sku: { type: "string", description: "SKU or product identifier if present." },
              notes: { type: "string", description: "Any notes, delivery info or additional context for the item." },
            },
          },
        },
      },
      required: ["lines"],
    },
  },
} as const;

function pickLines(...candidates: any[]): any[] {
  for (const candidate of candidates) {
    if (Array.isArray(candidate) && candidate.length > 0) return candidate;
  }
  for (const candidate of candidates) {
    if (Array.isArray(candidate)) return candidate;
  }
  return [];
}

function resolveSupplier(src: any): string | undefined {
  if (!src || typeof src !== "object") return undefined;
  const candidates = [
    src.supplier,
    src.supplier_name,
    src.supplierName,
    src.vendor,
    src.vendor_name,
    src.vendorName,
  ];
  const found = candidates.find((v) => typeof v === "string" && v.trim());
  return found ? String(found).trim() : undefined;
}

function resolveCurrency(src: any): string | undefined {
  if (!src || typeof src !== "object") return undefined;
  const candidates = [src.currency, src.currency_code, src.currencyCode];
  const found = candidates.find((v) => typeof v === "string" && v.trim());
  return found ? String(found).trim().toUpperCase() : undefined;
}

function normaliseParsedQuote(parsed: any) {
  const normalized = parsed && typeof parsed === "object" && parsed.parsed ? parsed.parsed : parsed;
  const normalizedQuote =
    normalized && typeof normalized === "object" && !Array.isArray(normalized)
      ? typeof (normalized as any).quote === "object" && !Array.isArray((normalized as any).quote)
        ? (normalized as any).quote
        : null
      : null;

  const lines = pickLines(
    (normalizedQuote as any)?.lines,
    (normalizedQuote as any)?.line_items,
    (normalizedQuote as any)?.lineItems,
    (normalizedQuote as any)?.items,
    (normalized as any)?.lines,
    (normalized as any)?.line_items,
    (normalized as any)?.lineItems,
    (normalized as any)?.items,
  );

  const supplier = resolveSupplier(normalizedQuote) || resolveSupplier(normalized);
  const currency = resolveCurrency(normalizedQuote) || resolveCurrency(normalized);

  return { normalized, normalizedQuote, lines, supplier, currency };
}

async function parseQuoteWithOpenAI(filePath: string, filename: string): Promise<QuoteParseSuccess | QuoteParseFailure> {
  try {
    await fs.promises.access(filePath, fs.constants.R_OK);
  } catch (err: any) {
    return { source: "openai", error: { message: "file_unreadable", detail: err?.message || String(err) } };
  }

  try {
    const uploaded = await openai.files.create({
      file: fs.createReadStream(filePath),
      purpose: "assistants",
    });

    try {
      const systemPrompt =
        "You are an expert assistant that extracts structured line items from supplier PDF quotes. " +
        "Return accurate quantities, unit prices, totals, currencies and supplier details.";
      const userPrompt =
        `The attached supplier quote is named "${filename}". ` +
        "Extract every purchasable line item from the document. " +
        "Infer missing quantities or unit prices when possible, and include totals if present. " +
        "Respond using the provided JSON schema. Do not invent line items.";

      const response = await openai.responses.parse({
        model: OPENAI_QUOTE_MODEL,
        temperature: 0,
        max_output_tokens: 2000,
        input: [
          {
            role: "system",
            content: [{ type: "input_text", text: systemPrompt }],
          },
          {
            role: "user",
            content: [
              { type: "input_text", text: userPrompt },
              { type: "input_file", file_id: uploaded.id, filename },
            ],
          },
        ],
        response_format: quoteStructuredOutputSchema as any,
      });

      const parsed = response.output_parsed;
      if (parsed && typeof parsed === "object") {
        const norm = normaliseParsedQuote(parsed);
        return {
          source: "openai",
          parsed,
          supplier: norm.supplier,
          currency: norm.currency,
          details: {
            model: OPENAI_QUOTE_MODEL,
            responseId: response.id,
            usage: response.usage || null,
          },
        };
      }
      return {
        source: "openai",
        parsed,
        supplier: undefined,
        currency: undefined,
        details: {
          model: OPENAI_QUOTE_MODEL,
          responseId: response.id,
          usage: response.usage || null,
        },
      };
    } finally {
      try {
        await openai.files.del(uploaded.id);
      } catch (cleanupErr) {
        console.warn("[quotes:openai] failed to delete uploaded file", cleanupErr);
      }
    }
  } catch (err: any) {
    return {
      source: "openai",
      error: {
        message: err?.message || String(err),
        type: err?.type || undefined,
        code: err?.code || undefined,
      },
    };
  }
}

async function parseQuoteWithLegacyML(
  apiBase: string,
  fileId: string,
  token: string,
  filename: string | null,
  authHeader: string,
  timeoutMs: number,
): Promise<QuoteParseSuccess | QuoteParseFailure> {
  const ctl = new AbortController();
  const timer = setTimeout(() => ctl.abort(), timeoutMs);
  try {
    const resp = await fetch(`${apiBase}/ml/parse-quote`, {
      method: "POST",
      headers: { "Content-Type": "application/json", Authorization: authHeader || "" },
      body: JSON.stringify({
        url: `${apiBase}/files/${encodeURIComponent(fileId)}?jwt=${encodeURIComponent(token)}`,
        filename: filename || undefined,
      }),
      signal: ctl.signal as any,
    } as any);

    const text = await resp.text();
    let parsed: any = {};
    try {
      parsed = text ? JSON.parse(text) : {};
    } catch {
      parsed = { raw: text };
    }

    if (!resp.ok) {
      return {
        source: "ml",
        error: {
          status: resp.status,
          body: parsed,
        },
      };
    }

    const norm = normaliseParsedQuote(parsed);
    return {
      source: "ml",
      parsed,
      supplier: norm.supplier,
      currency: norm.currency,
      details: { status: resp.status },
    };
  } catch (err: any) {
    const msg = err?.name === "AbortError" ? `timeout_${timeoutMs}ms` : err?.message || String(err);
    return { source: "ml", error: { message: msg } };
  } finally {
    clearTimeout(timer);
  }
}

function requireAuth(req: any, res: any, next: any) {
  if (!req.auth?.tenantId) return res.status(401).json({ error: "unauthorized" });
  next();
}

const UPLOAD_DIR = process.env.UPLOAD_DIR || path.join(process.cwd(), "uploads");
fs.mkdirSync(UPLOAD_DIR, { recursive: true });
const storage = multer.diskStorage({
  destination: (_req, _file, cb) => cb(null, UPLOAD_DIR),
  filename: (_req, file, cb) => {
    const ts = Date.now();
    const base = file.originalname.replace(/[^\w.\-]+/g, "_");
    cb(null, `${ts}__${base}`);
  },
});
const upload = multer({ storage });

/** GET /quotes */
router.get("/", requireAuth, async (req: any, res) => {
  const tenantId = req.auth.tenantId as string;
  const rows = await prisma.quote.findMany({
    where: { tenantId },
    orderBy: { createdAt: "desc" },
    select: {
      id: true,
      title: true,
      status: true,
      totalGBP: true,
      createdAt: true,
      leadId: true,
    },
  });
  res.json(rows);
});

/** POST /quotes { title, leadId? } */
router.post("/", requireAuth, async (req: any, res) => {
  const tenantId = req.auth.tenantId as string;
  const { title, leadId } = req.body || {};
  if (!title) return res.status(400).json({ error: "title_required" });

  const q = await prisma.quote.create({
    data: {
      tenantId,
      title,
      leadId: leadId || null,
      // Sensible defaults; store pricing preference in meta
      markupDefault: new Prisma.Decimal(0.25),
      meta: { pricingMode: "ml" },
    },
  });
  res.json(q);
});

/** GET /quotes/:id */
router.get("/:id", requireAuth, async (req: any, res) => {
  const tenantId = req.auth.tenantId as string;
  const id = String(req.params.id);
  const q = await prisma.quote.findFirst({
    where: { id, tenantId },
    include: { lines: true, supplierFiles: true },
  });
  if (!q) return res.status(404).json({ error: "not_found" });
  res.json(q);
});

/** POST /quotes/:id/files  (multipart form-data: files[]) */
router.post("/:id/files", requireAuth, upload.array("files", 10), async (req: any, res) => {
  const tenantId = req.auth.tenantId as string;
  const id = String(req.params.id);
  const q = await prisma.quote.findFirst({ where: { id, tenantId } });
  if (!q) return res.status(404).json({ error: "not_found" });

  const saved = [];
  for (const f of (req.files as Express.Multer.File[])) {
    const row = await prisma.uploadedFile.create({
      data: {
        tenantId,
        quoteId: id,
        kind: "SUPPLIER_QUOTE",
        name: f.originalname,
        path: path.relative(process.cwd(), f.path),
        mimeType: f.mimetype,
        sizeBytes: f.size,
      },
    });
    saved.push(row);
  }

  // TODO: parse PDFs, extract tables → quote lines
  // For now, return files and leave lines empty.
  res.json({ ok: true, files: saved });
});

export default router;

/**
 * PATCH /quotes/:id/preference
 * Body: { pricingMode: "ml" | "margin", margin?: number }
 * Persists the per-quote pricing preference and optional default margin.
 */
router.patch("/:id/preference", requireAuth, async (req: any, res) => {
  try {
    const tenantId = req.auth.tenantId as string;
    const id = String(req.params.id);
    const q = await prisma.quote.findFirst({ where: { id, tenantId } });
    if (!q) return res.status(404).json({ error: "not_found" });

    const pricingModeRaw = String(req.body?.pricingMode || "").toLowerCase();
    const pricingMode = pricingModeRaw === "ml" ? "ml" : pricingModeRaw === "margin" ? "margin" : null;
    if (!pricingMode) return res.status(400).json({ error: "invalid_pricing_mode" });

    const updates: any = { meta: { ...(q.meta as any || {}), pricingMode } };
    if (req.body?.margin !== undefined) {
      const m = Number(req.body.margin);
      if (Number.isFinite(m) && m >= 0 && m <= 5) {
        updates.markupDefault = new Prisma.Decimal(m);
      }
    }

    const saved = await prisma.quote.update({ where: { id: q.id }, data: updates });
    return res.json({ ok: true, quote: saved });
  } catch (e: any) {
    console.error("[/quotes/:id/preference] failed:", e?.message || e);
    return res.status(500).json({ error: "internal_error" });
  }
});
/**
 * POST /quotes/:id/parse
 * For each supplier file, generate a signed download URL and forward to /ml/parse-quote.
 * Create QuoteLine rows from parsed output.
 */
router.post("/:id/parse", requireAuth, async (req: any, res) => {
  try {
    const tenantId = req.auth.tenantId as string;
    const id = String(req.params.id);
    const quote = await prisma.quote.findFirst({ where: { id, tenantId }, include: { supplierFiles: true } });
    if (!quote) return res.status(404).json({ error: "not_found" });

    // Build base URL for serving files
    const API_BASE = (
      process.env.APP_API_URL ||
      process.env.API_URL ||
      process.env.RENDER_EXTERNAL_URL ||
      `http://localhost:${process.env.PORT || 4000}`
    ).replace(/\/$/, "");

    // Worker to perform parsing
    const doParse = async () => {
      const created: any[] = [];
      const fails: Array<{ fileId: string; name?: string | null; error?: any }> = [];
      const TIMEOUT_MS = Math.max(
        2000,
        Number(process.env.ML_TIMEOUT_MS || (process.env.NODE_ENV === "production" ? 6000 : 10000)),
      );
      const filesToParse = [...quote.supplierFiles]
        .filter((x) => /pdf$/i.test(x.mimeType || "") || /\.pdf$/i.test(x.name || ""))
        .sort(
          (a: any, b: any) =>
            new Date(b.uploadedAt || b.createdAt || 0).getTime() -
            new Date(a.uploadedAt || a.createdAt || 0).getTime(),
        )
        .slice(0, 1);

      for (const f of filesToParse) {
        const attemptErrors: QuoteParseFailure[] = [];
        let selected: QuoteParseSuccess | null = null;

        const absPath = path.isAbsolute(f.path) ? f.path : path.join(process.cwd(), f.path);
        const aiAttempt = await parseQuoteWithOpenAI(absPath, f.name || "supplier-quote.pdf");
        if ("parsed" in aiAttempt) {
          const { lines } = normaliseParsedQuote(aiAttempt.parsed);
          if (Array.isArray(lines) && lines.length > 0) {
            selected = aiAttempt;
          } else {
            attemptErrors.push({ source: "openai", error: { message: "no_lines", parsed: aiAttempt.parsed } });
          }
        } else {
          attemptErrors.push(aiAttempt);
        }

        if (!selected) {
          const token = jwt.sign({ t: tenantId, q: quote.id }, env.APP_JWT_SECRET, { expiresIn: "30m" });
          const mlAttempt = await parseQuoteWithLegacyML(
            API_BASE,
            f.id,
            token,
            f.name || null,
            req.headers.authorization || "",
            TIMEOUT_MS,
          );
          if ("parsed" in mlAttempt) {
            const { lines } = normaliseParsedQuote(mlAttempt.parsed);
            if (Array.isArray(lines) && lines.length > 0) {
              selected = mlAttempt;
            } else {
              attemptErrors.push({ source: "ml", error: { message: "no_lines", parsed: mlAttempt.parsed } });
            }
          } else {
            attemptErrors.push(mlAttempt);
          }
        }

        if (!selected) {
          fails.push({ fileId: f.id, name: f.name, error: { attempts: attemptErrors } });
          continue;
        }

<<<<<<< HEAD
        const normalizedResult = normaliseParsedQuote(selected.parsed);
        const {
          normalized: normalizedParsedSnapshot,
          normalizedQuote: normalizedQuoteSnapshot,
          supplier: supplierFromParse,
          currency: currencyFromParse,
          lines: parsedLines,
        } = normalizedResult;
        const lines = Array.isArray(parsedLines) ? parsedLines : [];

        for (const ln of lines) {
          if (!ln || typeof ln !== "object") continue;

          const description = String(ln.description || ln.item || ln.name || ln.title || f.name || "Line");

          const qtyRaw = ln.qty ?? ln.quantity ?? ln.units ?? 1;
          const qty = Number(qtyRaw);
          const safeQty = Number.isFinite(qty) && qty > 0 ? qty : 1;

          const unitRaw =
            ln.unit_price ?? ln.unitPrice ?? ln.price_each ?? ln.priceEach ?? ln.price ?? ln.unit ?? ln.rate;
          let unit = Number(unitRaw);
          if (!Number.isFinite(unit) || unit < 0) {
            const totalRaw = ln.total ?? ln.total_price ?? ln.totalPrice;
            const total = Number(totalRaw);
            if (Number.isFinite(total) && safeQty > 0) {
              unit = total / safeQty;
            }
          }
          const safeUnit = Number.isFinite(unit) ? unit : 0;

          const currencySource =
            resolveCurrency(ln) || currencyFromParse || selected.currency || quote.currency || "GBP";
          const lineCurrency = String(currencySource || "GBP").toUpperCase();

          const lineSupplier =
            resolveSupplier(ln) || supplierFromParse || selected.supplier || (quote as any).supplier || undefined;

          const metaPayload: Record<string, any> = {
            source: selected.source === "openai" ? "openai-parse" : "ml-parse",
            raw: ln,
            parsed: normalizedParsedSnapshot || undefined,
            quote: normalizedQuoteSnapshot || undefined,
          };
          if (selected.details) metaPayload.details = selected.details;

          const row = await prisma.quoteLine.create({
            data: {
              quoteId: quote.id,
              supplier: lineSupplier as any,
              sku: typeof ln.sku === "string" && ln.sku.trim() ? ln.sku : undefined,
=======
        // Recent ML responses wrap the useful payload under `parsed`; older
        // versions returned the fields at the top level. Normalise here so we
        // can continue handling both shapes without breaking the UI.
        const normalized = parsed && typeof parsed === "object" && parsed.parsed
          ? parsed.parsed
          : parsed;

        const lines = Array.isArray(normalized?.lines) ? normalized.lines : [];
        for (const ln of lines) {
          const description = String(ln.description || ln.item || ln.name || f.name || "Line");
          const qty = Number(ln.qty ?? ln.quantity ?? 1) || 1;
          const unit = Number(ln.unit_price ?? ln.price ?? ln.unit ?? 0) || 0;
          const currency = String(
            normalized?.currency || parsed?.currency || ln.currency || quote.currency || "GBP",
          ).toUpperCase();
          const row = await prisma.quoteLine.create({
            data: {
              quoteId: quote.id,
              supplier: (normalized?.supplier || parsed?.supplier || undefined) as any,
              sku: typeof ln.sku === "string" ? ln.sku : undefined,
>>>>>>> 83fef665
              description,
              qty: safeQty,
              unitPrice: new Prisma.Decimal(safeUnit),
              currency: lineCurrency,
              deliveryShareGBP: new Prisma.Decimal(0),
              lineTotalGBP: new Prisma.Decimal(0),
<<<<<<< HEAD
              meta: metaPayload,
=======
              meta: normalized
                ? { source: "ml-parse", raw: ln, parsed: normalized }
                : parsed
                  ? { source: "ml-parse", raw: ln, parsed }
                  : undefined,
>>>>>>> 83fef665
            },
          });
          created.push(row);
        }
      }

      if (created.length === 0) return { error: "parse_failed", created: 0, fails } as const;
      return { ok: true, created: created.length, fails } as const;
    };

    const preferAsync = (process.env.NODE_ENV === "production") && String(req.query.async ?? "1") !== "0";
    if (preferAsync) {
      // Record that a parse started (so UI can surface status)
      try {
        const startedAt = new Date().toISOString();
        const meta0: any = (quote.meta as any) || {};
        await prisma.quote.update({
          where: { id: quote.id },
          data: { meta: { ...(meta0 || {}), lastParse: { state: "running", startedAt } } as any },
        } as any);
      } catch {}

      setImmediate(async () => {
        try {
          const out = await doParse();
          const finishedAt = new Date().toISOString();
          try {
            const meta1: any = (quote.meta as any) || {};
            await prisma.quote.update({
              where: { id: quote.id },
              data: {
                meta: {
                  ...(meta1 || {}),
                  lastParse: (out as any).error
                    ? { state: "error", finishedAt, ...out }
                    : { state: "ok", finishedAt, ...out },
                } as any,
              },
            } as any);
          } catch {}
          if ((out as any).error) console.warn(`[parse async] quote ${id} failed:`, out);
        } catch (e: any) {
          console.error(`[parse async] quote ${id} crashed:`, e?.message || e);
          try {
            await prisma.quote.update({
              where: { id: quote.id },
              data: { meta: { ...((quote.meta as any) || {}), lastParse: { state: "error", finishedAt: new Date().toISOString(), error: String(e?.message || e) } } as any },
            } as any);
          } catch {}
        }
      });
      return res.json({ ok: true, async: true });
    }

    const out = await doParse();
    if ((out as any).error) return res.status(502).json(out);
    return res.json(out);
  } catch (e: any) {
    console.error("[/quotes/:id/parse] failed:", e?.message || e);
    return res.status(500).json({ error: "internal_error" });
  }
});

/**
 * GET /quotes/:id/files/:fileId/signed
 * Returns a short-lived signed URL for the supplier file so users can verify streaming works.
 */
router.get("/:id/files/:fileId/signed", requireAuth, async (req: any, res) => {
  try {
    const tenantId = req.auth.tenantId as string;
    const id = String(req.params.id);
    const fileId = String(req.params.fileId);
    const quote = await prisma.quote.findFirst({ where: { id, tenantId }, include: { supplierFiles: true } });
    if (!quote) return res.status(404).json({ error: "not_found" });
    const f = quote.supplierFiles.find((x) => x.id === fileId);
    if (!f) return res.status(404).json({ error: "file_not_found" });

    const API_BASE = (
      process.env.APP_API_URL ||
      process.env.API_URL ||
      process.env.RENDER_EXTERNAL_URL ||
      `http://localhost:${process.env.PORT || 4000}`
    ).replace(/\/$/, "");

    const token = jwt.sign({ t: tenantId, q: quote.id }, env.APP_JWT_SECRET, { expiresIn: "15m" });
    const url = `${API_BASE}/files/${encodeURIComponent(f.id)}?jwt=${encodeURIComponent(token)}`;
    return res.json({ ok: true, url });
  } catch (e: any) {
    console.error("[/quotes/:id/files/:fileId/signed] failed:", e?.message || e);
    return res.status(500).json({ error: "internal_error" });
  }
});

/**
 * PATCH /quotes/:id/lines/map
 * Body: { mappings: Array<{ lineId, questionKey }> } to map lines to questionnaire items.
 */
router.patch("/:id/lines/map", requireAuth, async (req: any, res) => {
  try {
    const tenantId = req.auth.tenantId as string;
    const id = String(req.params.id);
    const q = await prisma.quote.findFirst({ where: { id, tenantId } });
    if (!q) return res.status(404).json({ error: "not_found" });
    const mappings: Array<{ lineId: string; questionKey: string | null }> = Array.isArray(req.body?.mappings) ? req.body.mappings : [];
    for (const m of mappings) {
      if (!m?.lineId) continue;
      await prisma.quoteLine.update({ where: { id: m.lineId }, data: { meta: { set: { ...(req.body?.meta || {}), questionKey: m.questionKey || null } } } as any });
    }
    return res.json({ ok: true });
  } catch (e: any) {
    console.error("[/quotes/:id/lines/map] failed:", e?.message || e);
    return res.status(500).json({ error: "internal_error" });
  }
});

/**
 * POST /quotes/:id/price
 * Body: { method: "margin" | "ml", margin?: number }
 */
router.post("/:id/price", requireAuth, async (req: any, res) => {
  try {
    const tenantId = req.auth.tenantId as string;
    const id = String(req.params.id);
    const quote = await prisma.quote.findFirst({ where: { id, tenantId }, include: { lines: true, tenant: true, lead: true } });
    if (!quote) return res.status(404).json({ error: "not_found" });
    const method = String(req.body?.method || "margin");
    const margin = Number(req.body?.margin ?? quote.markupDefault ?? 0.25);

    if (method === "margin") {
      // apply simple margin over supplier unitPrice
      let totalGBP = 0;
      for (const ln of quote.lines) {
        const cost = Number(ln.unitPrice) * Number(ln.qty);
        const sellUnit = Number(ln.unitPrice) * (1 + margin);
        const sellTotal = sellUnit * Number(ln.qty);
        totalGBP += sellTotal;
        await prisma.quoteLine.update({ where: { id: ln.id }, data: { meta: { set: { ...(ln.meta as any || {}), sellUnitGBP: sellUnit, sellTotalGBP: sellTotal, pricingMethod: "margin", margin } } } as any });
      }
  await prisma.quote.update({ where: { id: quote.id }, data: { totalGBP: new Prisma.Decimal(totalGBP), markupDefault: new Prisma.Decimal(margin) } });
      return res.json({ ok: true, method, margin, totalGBP });
    }

    if (method === "ml") {
      // Call ML to get an estimated total based on questionnaire answers; then scale per-line proportions by cost
      const API_BASE = (
        process.env.APP_API_URL || process.env.API_URL || process.env.RENDER_EXTERNAL_URL || `http://localhost:${process.env.PORT || 4000}`
      ).replace(/\/$/, "");
      const features: any = (quote.lead?.custom as any) || {};
      const mlResp = await fetch(`${API_BASE}/ml/predict`, { method: "POST", headers: { "Content-Type": "application/json" }, body: JSON.stringify(features) });
      let ml: any = {};
      try { ml = await mlResp.json(); } catch {}
      const predictedTotal = Number(ml?.predicted_total ?? 0) || 0;
      const costSum = quote.lines.reduce((s, ln) => s + Number(ln.unitPrice) * Number(ln.qty), 0);
      const scale = costSum > 0 && predictedTotal > 0 ? predictedTotal / costSum : 1;
      let totalGBP = 0;
      for (const ln of quote.lines) {
        const costUnit = Number(ln.unitPrice);
        const sellUnit = costUnit * scale;
        const sellTotal = sellUnit * Number(ln.qty);
        totalGBP += sellTotal;
        await prisma.quoteLine.update({ where: { id: ln.id }, data: { meta: { set: { ...(ln.meta as any || {}), sellUnitGBP: sellUnit, sellTotalGBP: sellTotal, pricingMethod: "ml", scale, predictedTotal } } } as any });
      }
  await prisma.quote.update({ where: { id: quote.id }, data: { totalGBP: new Prisma.Decimal(totalGBP) } });
      return res.json({ ok: true, method, predictedTotal, totalGBP });
    }

    return res.status(400).json({ error: "invalid_method" });
  } catch (e: any) {
    console.error("[/quotes/:id/price] failed:", e?.message || e);
    return res.status(500).json({ error: "internal_error" });
  }
});<|MERGE_RESOLUTION|>--- conflicted
+++ resolved
@@ -503,59 +503,6 @@
           continue;
         }
 
-<<<<<<< HEAD
-        const normalizedResult = normaliseParsedQuote(selected.parsed);
-        const {
-          normalized: normalizedParsedSnapshot,
-          normalizedQuote: normalizedQuoteSnapshot,
-          supplier: supplierFromParse,
-          currency: currencyFromParse,
-          lines: parsedLines,
-        } = normalizedResult;
-        const lines = Array.isArray(parsedLines) ? parsedLines : [];
-
-        for (const ln of lines) {
-          if (!ln || typeof ln !== "object") continue;
-
-          const description = String(ln.description || ln.item || ln.name || ln.title || f.name || "Line");
-
-          const qtyRaw = ln.qty ?? ln.quantity ?? ln.units ?? 1;
-          const qty = Number(qtyRaw);
-          const safeQty = Number.isFinite(qty) && qty > 0 ? qty : 1;
-
-          const unitRaw =
-            ln.unit_price ?? ln.unitPrice ?? ln.price_each ?? ln.priceEach ?? ln.price ?? ln.unit ?? ln.rate;
-          let unit = Number(unitRaw);
-          if (!Number.isFinite(unit) || unit < 0) {
-            const totalRaw = ln.total ?? ln.total_price ?? ln.totalPrice;
-            const total = Number(totalRaw);
-            if (Number.isFinite(total) && safeQty > 0) {
-              unit = total / safeQty;
-            }
-          }
-          const safeUnit = Number.isFinite(unit) ? unit : 0;
-
-          const currencySource =
-            resolveCurrency(ln) || currencyFromParse || selected.currency || quote.currency || "GBP";
-          const lineCurrency = String(currencySource || "GBP").toUpperCase();
-
-          const lineSupplier =
-            resolveSupplier(ln) || supplierFromParse || selected.supplier || (quote as any).supplier || undefined;
-
-          const metaPayload: Record<string, any> = {
-            source: selected.source === "openai" ? "openai-parse" : "ml-parse",
-            raw: ln,
-            parsed: normalizedParsedSnapshot || undefined,
-            quote: normalizedQuoteSnapshot || undefined,
-          };
-          if (selected.details) metaPayload.details = selected.details;
-
-          const row = await prisma.quoteLine.create({
-            data: {
-              quoteId: quote.id,
-              supplier: lineSupplier as any,
-              sku: typeof ln.sku === "string" && ln.sku.trim() ? ln.sku : undefined,
-=======
         // Recent ML responses wrap the useful payload under `parsed`; older
         // versions returned the fields at the top level. Normalise here so we
         // can continue handling both shapes without breaking the UI.
@@ -576,22 +523,17 @@
               quoteId: quote.id,
               supplier: (normalized?.supplier || parsed?.supplier || undefined) as any,
               sku: typeof ln.sku === "string" ? ln.sku : undefined,
->>>>>>> 83fef665
               description,
               qty: safeQty,
               unitPrice: new Prisma.Decimal(safeUnit),
               currency: lineCurrency,
               deliveryShareGBP: new Prisma.Decimal(0),
               lineTotalGBP: new Prisma.Decimal(0),
-<<<<<<< HEAD
-              meta: metaPayload,
-=======
               meta: normalized
                 ? { source: "ml-parse", raw: ln, parsed: normalized }
                 : parsed
                   ? { source: "ml-parse", raw: ln, parsed }
                   : undefined,
->>>>>>> 83fef665
             },
           });
           created.push(row);
