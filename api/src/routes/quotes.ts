--- conflicted
+++ resolved
@@ -560,61 +560,6 @@
           continue;
         }
 
-<<<<<<< HEAD
-        const parsedSummary = normaliseParsedQuote(selected.parsed);
-        const parsedPayload = parsedSummary.normalized;
-        const parsedQuote = parsedSummary.normalizedQuote;
-        const supplierFromParse = parsedSummary.supplier;
-        const currencyFromParse = parsedSummary.currency;
-        const lines = Array.isArray(parsedSummary.lines) ? parsedSummary.lines : [];
-
-        for (const ln of lines) {
-          if (!ln || typeof ln !== "object") continue;
-
-          const parsed = ln as ParsedLine;
-          const description = String(
-            parsed.description || parsed.item || parsed.name || parsed.title || f.name || "Line",
-          );
-
-          const quantityValue = parsed.qty ?? parsed.quantity ?? parsed.units ?? 1;
-          const qty = safeQty(quantityValue);
-
-          const unitRaw =
-            parsed.unit_price ?? parsed.unitPrice ?? parsed.price_each ?? parsed.priceEach ?? parsed.price ?? parsed.rate;
-          let unitPriceCandidate = toNumber(unitRaw);
-          if (!(unitPriceCandidate > 0)) {
-            const totalRaw = parsed.total ?? parsed.total_price ?? parsed.totalPrice;
-            const total = toNumber(totalRaw);
-            if (total > 0 && qty > 0) {
-              unitPriceCandidate = total / qty;
-            }
-          }
-          const unitPriceValue = safeUnitPrice(unitPriceCandidate);
-
-          const currencySource =
-            resolveCurrency(parsed) || currencyFromParse || selected.currency || quote.currency || "GBP";
-          const lineCurrency = String(currencySource || "GBP").toUpperCase();
-
-          const lineSupplier =
-            resolveSupplier(parsed) || supplierFromParse || selected.supplier || (quote as any).supplier || undefined;
-
-          const metaPayload: Record<string, any> = {
-            source: selected.source === "openai" ? "openai-parse" : "ml-parse",
-            raw: parsed,
-            parsed: parsedPayload || undefined,
-            quote: parsedQuote || undefined,
-          };
-          if (typeof parsed.unit === "string" && parsed.unit.trim()) {
-            metaPayload.unit = safeUnit(parsed.unit);
-          }
-          if (selected.details) metaPayload.details = selected.details;
-
-          const row = await prisma.quoteLine.create({
-            data: {
-              quoteId: quote.id,
-              supplier: lineSupplier as any,
-              sku: typeof parsed.sku === "string" && parsed.sku.trim() ? parsed.sku : undefined,
-=======
         // Recent ML responses wrap the useful payload under `parsed`; older
         // versions returned the fields at the top level. Normalise here so we
         // can continue handling both shapes without breaking the UI.
@@ -635,22 +580,17 @@
               quoteId: quote.id,
               supplier: (normalized?.supplier || parsed?.supplier || undefined) as any,
               sku: typeof ln.sku === "string" ? ln.sku : undefined,
->>>>>>> 83fef665
               description,
               qty,
               unitPrice: new Prisma.Decimal(unitPriceValue),
               currency: lineCurrency,
               deliveryShareGBP: new Prisma.Decimal(0),
               lineTotalGBP: new Prisma.Decimal(0),
-<<<<<<< HEAD
-              meta: metaPayload,
-=======
               meta: normalized
                 ? { source: "ml-parse", raw: ln, parsed: normalized }
                 : parsed
                   ? { source: "ml-parse", raw: ln, parsed }
                   : undefined,
->>>>>>> 83fef665
             },
           });
           created.push(row);
