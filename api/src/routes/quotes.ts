--- conflicted
+++ resolved
@@ -503,7 +503,6 @@
           continue;
         }
 
-<<<<<<< HEAD
         const normalizedResult = normaliseParsedQuote(selected.parsed);
         const normalizedParsedSnapshot = normalizedResult.normalized;
         const normalizedQuoteSnapshot = normalizedResult.normalizedQuote;
@@ -552,43 +551,17 @@
               quoteId: quote.id,
               supplier: lineSupplier as any,
               sku: typeof ln.sku === "string" && ln.sku.trim() ? ln.sku : undefined,
-=======
-        // Recent ML responses wrap the useful payload under `parsed`; older
-        // versions returned the fields at the top level. Normalise here so we
-        // can continue handling both shapes without breaking the UI.
-        const normalized = parsed && typeof parsed === "object" && parsed.parsed
-          ? parsed.parsed
-          : parsed;
-
-        const lines = Array.isArray(normalized?.lines) ? normalized.lines : [];
-        for (const ln of lines) {
-          const description = String(ln.description || ln.item || ln.name || f.name || "Line");
-          const qty = Number(ln.qty ?? ln.quantity ?? 1) || 1;
-          const unit = Number(ln.unit_price ?? ln.price ?? ln.unit ?? 0) || 0;
-          const currency = String(
-            normalized?.currency || parsed?.currency || ln.currency || quote.currency || "GBP",
-          ).toUpperCase();
-          const row = await prisma.quoteLine.create({
-            data: {
-              quoteId: quote.id,
-              supplier: (normalized?.supplier || parsed?.supplier || undefined) as any,
-              sku: typeof ln.sku === "string" ? ln.sku : undefined,
->>>>>>> 83fef665
               description,
               qty: safeQty,
               unitPrice: new Prisma.Decimal(safeUnit),
               currency: lineCurrency,
               deliveryShareGBP: new Prisma.Decimal(0),
               lineTotalGBP: new Prisma.Decimal(0),
-<<<<<<< HEAD
-              meta: metaPayload,
-=======
               meta: normalized
                 ? { source: "ml-parse", raw: ln, parsed: normalized }
                 : parsed
                   ? { source: "ml-parse", raw: ln, parsed }
                   : undefined,
->>>>>>> 83fef665
             },
           });
           created.push(row);
