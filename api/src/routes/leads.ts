// api/src/routes/leads.ts
import { Router } from "express";
import { prisma } from "../prisma";
import { gmailSend, getAccessTokenForTenant, gmailFetchAttachment } from "../services/gmail";
import { env } from "../env";

const router = Router();

<<<<<<< HEAD
/* ---------------- Status mapping (UI -> legacy DB enum) ---------------- */
function uiStatusToDb(
  status: string
): "NEW" | "CONTACTED" | "QUALIFIED" | "DISQUALIFIED" {
  switch (status.toUpperCase()) {
    case "NEW_ENQUIRY":
      return "NEW";
    case "INFO_REQUESTED":
      return "CONTACTED";
    case "READY_TO_QUOTE":
      return "QUALIFIED";
    case "REJECTED":
      return "DISQUALIFIED";
    // Nearest buckets for values not in legacy enum:
    case "QUOTE_SENT":
      return "QUALIFIED";
    case "WON":
      return "QUALIFIED";
    case "LOST":
      return "DISQUALIFIED";
    default:
      return "NEW";
=======
// Map new UI statuses to legacy DB enum until your Prisma schema is migrated
function uiStatusToDb(status: string): "NEW" | "CONTACTED" | "QUALIFIED" | "DISQUALIFIED" {
  switch (status.toUpperCase()) {
    case "NEW_ENQUIRY":      return "NEW";
    case "INFO_REQUESTED":   return "CONTACTED";
    case "READY_TO_QUOTE":   return "QUALIFIED";
    case "REJECTED":         return "DISQUALIFIED";
    // These don’t exist in legacy enum; choose nearest buckets
    case "QUOTE_SENT":       return "QUALIFIED";
    case "WON":              return "QUALIFIED";
    case "LOST":             return "DISQUALIFIED";
    default:                 return "NEW";
>>>>>>> 21c61a12
  }
}

/* ------------ filename helpers (ensure extension) ------------ */
const EXT_FROM_MIME: Record<string, string> = {
  "application/pdf": ".pdf",
  "image/png": ".png",
  "image/jpeg": ".jpg",
  "image/gif": ".gif",
  "image/webp": ".webp",
  "image/tiff": ".tif",
  "application/zip": ".zip",
  "text/plain": ".txt",
  "text/csv": ".csv",
  "application/vnd.ms-excel": ".xls",
  "application/vnd.openxmlformats-officedocument.spreadsheetml.sheet": ".xlsx",
  "application/msword": ".doc",
  "application/vnd.openxmlformats-officedocument.wordprocessingml.document": ".docx",
  "application/vnd.ms-powerpoint": ".ppt",
  "application/vnd.openxmlformats-officedocument.presentationml.presentation": ".pptx",
  "application/vnd.dwg": ".dwg",
  "image/vnd.dxf": ".dxf",
  "application/octet-stream": ".bin",
};

function ensureFilenameWithExt(filename: string | undefined, mimeType: string) {
  let name = (filename || "attachment").trim();
  const hasExt = /\.[a-z0-9]{2,5}$/i.test(name);
  if (!hasExt) {
    const ext = EXT_FROM_MIME[mimeType] || ".bin";
    name += ext;
  }
  return name;
}

/** Quick mount check (GET /leads) */
router.get("/", (_req, res) => res.json({ ok: true, where: "/leads root" }));

/** Pull tenant/user from JWT that server.ts decoded into req.auth */
function getAuth(req: any) {
  return {
    tenantId: req.auth?.tenantId as string | undefined,
    userId: req.auth?.userId as string | undefined,
    email: req.auth?.email as string | undefined,
  };
}

/* -------------------- FIELD DEFINITIONS -------------------- */
router.get("/fields", async (req, res) => {
  const { tenantId } = getAuth(req);
  if (!tenantId) return res.status(401).json({ error: "unauthorized" });

  const defs = await prisma.leadFieldDef.findMany({
    where: { tenantId },
    orderBy: { sortOrder: "asc" },
  });
  res.json(defs);
});

router.post("/fields", async (req, res) => {
  const { tenantId } = getAuth(req);
  if (!tenantId) return res.status(401).json({ error: "unauthorized" });

  const {
    id,
    key,
    label,
    type = "text",
    required = false,
    config,
    sortOrder = 0,
  } = req.body;
  if (!key || !label) {
    return res.status(400).json({ error: "key and label required" });
  }

  const data = { tenantId, key, label, type, required, config, sortOrder };

  const def = id
    ? await prisma.leadFieldDef.update({ where: { id }, data })
    : await prisma.leadFieldDef.upsert({
        where: { tenantId_key: { tenantId, key } },
        update: data,
        create: data,
      });

  res.json(def);
});

/* -------------------- GROUPED (Kanban / Tabs) -------------------- */
<<<<<<< HEAD
/** We accept both legacy and new labels coming from DB, UI normaliser handles both on the frontend */
const DEFAULT_BUCKETS = [
  // legacy DB enum values
=======
const DEFAULT_BUCKETS = [
>>>>>>> 21c61a12
  "NEW",
  "CONTACTED",
  "QUALIFIED",
  "DISQUALIFIED",
<<<<<<< HEAD
  // new UI labels (kept for forward-compat)
=======
>>>>>>> 21c61a12
  "INFO_REQUESTED",
  "REJECTED",
  "READY_TO_QUOTE",
  "QUOTE_SENT",
  "WON",
  "LOST",
] as const;

router.get("/grouped", async (req, res) => {
  const { tenantId } = getAuth(req);
  if (!tenantId) return res.status(401).json({ error: "unauthorized" });

  const rows = await prisma.lead.findMany({
    where: { tenantId },
    orderBy: [{ capturedAt: "desc" }],
  });

  const grouped: Record<(typeof DEFAULT_BUCKETS)[number], any[]> = Object.fromEntries(
    DEFAULT_BUCKETS.map((s) => [s, []])
  ) as any;

  for (const l of rows) {
    const s = (l.status as (typeof DEFAULT_BUCKETS)[number]) || "NEW";
    if (grouped[s]) grouped[s].push(l);
    else grouped.NEW.push(l);
  }

  res.json(grouped);
});

/* ------------------------- LEADS CRUD ------------------------- */
router.post("/", async (req, res) => {
  const { tenantId, userId } = getAuth(req);
  if (!tenantId || !userId) return res.status(401).json({ error: "unauthorized" });

  const {
    contactName,
    email,
    status,            // UI status may be NEW_ENQUIRY / INFO_REQUESTED / etc.
    custom = {},
    nextAction,
    nextActionAt,
  } = req.body || {};

  if (!contactName) return res.status(400).json({ error: "contactName required" });

<<<<<<< HEAD
  try {
    const uiStatus = (status as string | undefined) || "NEW_ENQUIRY";
    const lead = await prisma.lead.create({
      data: {
        tenantId,
        createdById: userId,
        contactName: String(contactName),
        email: email ?? "",
        status: uiStatusToDb(uiStatus),                        // ✅ map to DB enum
        nextAction: nextAction ?? null,
        nextActionAt: nextActionAt ? new Date(nextActionAt) : null,
        custom: { ...(custom ?? {}), uiStatus },               // ✅ remember UI status for frontend
      },
    });
    res.json(lead);
  } catch (e: any) {
    console.error("[leads POST] failed:", e?.message || e);
    res.status(400).json({ error: e?.message || "create failed" });
  }
});

/**
 * PATCH /leads/:id — partial update (merges custom)
 */
router.patch("/:id", async (req, res) => {
  try {
    const { tenantId } = getAuth(req);
    if (!tenantId) return res.status(401).json({ error: "unauthorized" });

    const id = String(req.params.id);
    const existing = await prisma.lead.findUnique({ where: { id } });
    if (!existing || existing.tenantId !== tenantId) {
      return res.status(404).json({ error: "not found" });
    }

    const allowedStatuses = DEFAULT_BUCKETS;

    const {
      contactName,
      email,
      status,
      nextAction,
      nextActionAt,
      custom,
    } = (req.body ?? {}) as {
      contactName?: unknown;
      email?: unknown;
      status?: unknown;
      nextAction?: unknown;
      nextActionAt?: unknown;
      custom?: unknown;
    };

    const data: any = {};

    if (contactName !== undefined) data.contactName = String(contactName);
    if (email !== undefined) data.email = email === null || email === "" ? null : String(email);

    if (status !== undefined) {
      const s = String(status).toUpperCase();
      if (!allowedStatuses.includes(s as any)) {
        return res.status(400).json({ error: `invalid status "${status}"` });
      }
      // Map to DB enum and also keep the UI version for the frontend
      data.status = uiStatusToDb(s);
      const prevCustom = (existing.custom as Record<string, any>) || {};
      data.custom = { ...prevCustom, uiStatus: s };
    }

    if (nextAction !== undefined) {
      data.nextAction = nextAction === null || nextAction === "" ? null : String(nextAction);
    }

    if (nextActionAt !== undefined) {
      if (nextActionAt === null || nextActionAt === "") {
        data.nextActionAt = null;
      } else {
        const d = new Date(nextActionAt as any);
        if (isNaN(d.getTime())) {
          return res.status(400).json({ error: "invalid nextActionAt" });
        }
        data.nextActionAt = d;
      }
    }

    if (custom !== undefined) {
      const prev = (existing.custom as Record<string, any>) || {};
      const patch = (custom as Record<string, any>) || {};
      data.custom = { ...prev, ...patch };
    }

    const updated = await prisma.lead.update({ where: { id }, data });
    return res.json({ ok: true, lead: updated });
  } catch (err: any) {
    console.error("[leads PATCH] failed:", err);
    return res.status(500).json({ error: "update failed" });
  }
});

/* ---------------- REQUEST: supplier quote (AI + attachments) ---------------- */
/**
 * POST /leads/:id/request-supplier-quote
 * Body: {
 *   to: string,
 *   subject?: string,
 *   text?: string,
 *   fields?: Record<string, any>,
 *   attachments?: Array<
 *     | { source: "gmail"; messageId: string; attachmentId: string }
 *     | { source: "upload"; filename: string; mimeType: string; base64: string }
 *   >
 * }
 */
router.post("/:id/request-supplier-quote", async (req, res) => {
  try {
    const { tenantId, email: fromEmail } = getAuth(req);
    if (!tenantId) return res.status(401).json({ error: "unauthorized" });

    const id = String(req.params.id);
    const lead = await prisma.lead.findUnique({ where: { id } });
    if (!lead || lead.tenantId !== tenantId) {
      return res.status(404).json({ error: "not found" });
    }

    const { to, subject, text, fields, attachments } = (req.body ?? {}) as {
      to?: string;
      subject?: string;
      text?: string;
      fields?: Record<string, any>;
      attachments?: Array<
        | { source: "gmail"; messageId: string; attachmentId: string }
        | { source: "upload"; filename: string; mimeType: string; base64: string }
      >;
    };

    if (!to) return res.status(400).json({ error: "to is required" });

    const sub = subject || `Quote request for ${lead.contactName || "lead"} (${lead.id.slice(0, 8)})`;

    // Build summary lines
    const lines: string[] = [];
    lines.push("Lead details:");
    lines.push(`- Name: ${lead.contactName || "-"}`);
    lines.push(`- Email: ${lead.email || "-"}`);
    lines.push(`- Status: ${lead.status}`);
    const summary =
      typeof lead.custom === "object" && lead.custom && "summary" in (lead.custom as any)
        ? (lead.custom as any).summary
        : "-";
    lines.push(`- Summary: ${summary}`);
    lines.push("");

    if (fields && typeof fields === "object") {
      lines.push("Questionnaire:");
      Object.entries(fields).forEach(([k, v]) => {
        lines.push(`- ${k}: ${v ?? "-"}`);
      });
      lines.push("");
    }

    if (text) {
      lines.push("Notes:");
      lines.push(text);
      lines.push("");
    }

    /* -------- AI formatting (optional) -------- */
    let finalSubject = sub;
    let finalBody: string | null = null;

    if (env.OPENAI_API_KEY) {
      try {
        const originalBody =
          typeof lead.custom === "object" && lead.custom && (lead.custom as any).full
            ? String((lead.custom as any).full)
            : (typeof lead.custom === "object" && lead.custom && (lead.custom as any).body
                ? String((lead.custom as any).body)
                : "");

        const aiPrompt = `
You are drafting a clean, professional supplier quote request email.
Write a concise subject (<= 80 chars) and a tidy plain-text body.

LEAD:
- Name: ${lead.contactName || "-"}
- Email: ${lead.email || "-"}
- Status: ${lead.status}

SUMMARY: ${summary || "-"}

QUESTIONNAIRE (key: value):
${Object.entries(fields || {}).map(([k,v]) => `- ${k}: ${v ?? "-"}`).join("\n") || "(none)"}

ORIGINAL EMAIL (for context, plain text):
${originalBody || "(not available)"}

ADDITIONAL NOTES FROM USER:
${(text || "").trim() || "(none)"}

Return JSON with keys: subject, body. Keep body plain text.
`;

        const resp = await fetch("https://api.openai.com/v1/responses", {
          method: "POST",
          headers: {
            Authorization: `Bearer ${env.OPENAI_API_KEY}`,
            "Content-Type": "application/json",
          },
          body: JSON.stringify({
            model: "gpt-4o-mini",
            input: aiPrompt,
            response_format: { type: "json_object" },
          }),
        });

        const json = await resp.json();
        const textOut =
          json?.output_text ||
          json?.choices?.[0]?.message?.content ||
          json?.choices?.[0]?.output_text ||
          "";

        try {
          const parsed = JSON.parse(String(textOut));
          if (parsed?.subject) finalSubject = String(parsed.subject);
          if (parsed?.body) finalBody = String(parsed.body);
        } catch {
          // fallback to manual template
        }
      } catch (e) {
        console.warn("AI formatting skipped:", e);
      }
    }

    const subToUse = finalSubject;
    const bodyText =
      finalBody ??
      `Hi,

Please provide a quote for the following enquiry.

${lines.join("\n")}

Thanks,
${fromEmail || "CRM"}
`;

    /* -------- Gather attachments -------- */
    const acc: Array<{ filename: string; mimeType: string; buffer: Buffer }> = [];
    const accessToken = await getAccessTokenForTenant(tenantId);

    if (Array.isArray(attachments)) {
      for (const a of attachments) {
        if ((a as any).source === "gmail") {
          const g = a as { source: "gmail"; messageId: string; attachmentId: string };
          const { buffer, filename, mimeType } = await gmailFetchAttachment(
            accessToken,
            g.messageId,
            g.attachmentId
          );
          const safeName = ensureFilenameWithExt(filename, mimeType);
          acc.push({ filename: safeName, mimeType, buffer });
        } else if ((a as any).source === "upload") {
          const u = a as { source: "upload"; filename: string; mimeType: string; base64: string };
          const buffer = Buffer.from(u.base64, "base64");
          const safeName = ensureFilenameWithExt(u.filename, u.mimeType);
          acc.push({ filename: safeName, mimeType: u.mimeType, buffer });
        }
      }
    }

    /* -------- Build multipart RFC-822 -------- */
    const boundary = "mixed_" + Math.random().toString(36).slice(2);
    const fromHeader = fromEmail || "me";

    const head =
      `From: ${fromHeader}\r\n` +
      `To: ${to}\r\n` +
      `Subject: ${subToUse}\r\n` +
      `MIME-Version: 1.0\r\n` +
      `Content-Type: multipart/mixed; boundary="${boundary}"\r\n\r\n`;

    let mime = "";
    // Text part
    mime += `--${boundary}\r\n`;
    mime += `Content-Type: text/plain; charset="UTF-8"\r\n`;
    mime += `Content-Transfer-Encoding: 7bit\r\n\r\n`;
    mime += `${bodyText}\r\n`;

    // Attachments
    for (const file of acc) {
      const b64 = file.buffer.toString("base64").replace(/.{76}(?=.)/g, "$&\r\n");
      mime += `--${boundary}\r\n`;
      mime += `Content-Type: ${file.mimeType}; name="${file.filename}"\r\n`;
      mime += `Content-Disposition: attachment; filename="${file.filename}"\r\n`;
      mime += `Content-Transfer-Encoding: base64\r\n\r\n`;
      mime += `${b64}\r\n`;
    }
    mime += `--${boundary}--\r\n`;

    // Send via Gmail
    const sent = await gmailSend(accessToken, head + mime);

    // Save breadcrumb
    const safeCustom =
      typeof lead.custom === "object" && lead.custom !== null ? (lead.custom as any) : {};
    await prisma.lead.update({
      where: { id },
      data: {
        nextAction: "Await supplier quote",
        nextActionAt: new Date(),
        custom: {
          ...safeCustom,
          lastSupplierEmailTo: to,
          lastSupplierEmailSubject: subToUse,
          lastSupplierFields: fields || null,
          lastSupplierAttachmentCount: acc.length,
        },
      },
    });

    return res.json({ ok: true, sent });
  } catch (e: any) {
    console.error("[leads] request-supplier-quote failed:", e);
    return res.status(500).json({ error: e?.message || "send failed" });
=======
  try {
    const lead = await prisma.lead.create({
      data: {
        tenantId,
        createdById: userId,
        contactName,
        email,
        status,
        nextAction,
        nextActionAt: nextActionAt ? new Date(nextActionAt) : null,
        custom,
      },
    });
    res.json(lead);
  } catch (e: any) {
    console.error("[leads POST] failed:", e?.message || e);
    res.status(400).json({ error: e?.message || "create failed" });
  }
});

/**
 * PATCH /leads/:id — partial update (merges custom)
 */
router.patch("/:id", async (req, res) => {
  try {
    const { tenantId } = getAuth(req);
    if (!tenantId) return res.status(401).json({ error: "unauthorized" });

    const id = String(req.params.id);
    const existing = await prisma.lead.findUnique({ where: { id } });
    if (!existing || existing.tenantId !== tenantId) {
      return res.status(404).json({ error: "not found" });
    }

    const allowedStatuses = DEFAULT_BUCKETS;

    const {
      contactName,
      email,
      status,
      nextAction,
      nextActionAt,
      custom,
    } = (req.body ?? {}) as {
      contactName?: unknown;
      email?: unknown;
      status?: unknown;
      nextAction?: unknown;
      nextActionAt?: unknown;
      custom?: unknown;
    };

    const data: any = {};

    if (contactName !== undefined) data.contactName = String(contactName);
    if (email !== undefined) data.email = email === null || email === "" ? null : String(email);

    if (status !== undefined) {
  const s = String(status).toUpperCase();
  if (!allowedStatuses.includes(s as any)) {
    return res.status(400).json({ error: `invalid status "${status}"` });
  }
  // Save legacy enum to DB, stash the UI status in custom for the frontend
  data.status = uiStatusToDb(s);
  const prevCustom = (existing.custom as Record<string, any>) || {};
  data.custom = { ...prevCustom, uiStatus: s };
}

    if (nextAction !== undefined) {
      data.nextAction = nextAction === null || nextAction === "" ? null : String(nextAction);
    }

    if (nextActionAt !== undefined) {
      if (nextActionAt === null || nextActionAt === "") {
        data.nextActionAt = null;
      } else {
        const d = new Date(nextActionAt as any);
        if (isNaN(d.getTime())) {
          return res.status(400).json({ error: "invalid nextActionAt" });
        }
        data.nextActionAt = d;
      }
    }

    if (custom !== undefined) {
      const prev = (existing.custom as Record<string, any>) || {};
      const patch = (custom as Record<string, any>) || {};
      data.custom = { ...prev, ...patch };
    }

    const updated = await prisma.lead.update({ where: { id }, data });
    return res.json({ ok: true, lead: updated });
  } catch (err: any) {
    console.error("[leads PATCH] failed:", err);
    return res.status(500).json({ error: "update failed" });
>>>>>>> 21c61a12
  }
});

/* ---------------- REQUEST: supplier quote (AI + attachments) ---------------- */
/**
 * POST /leads/:id/request-supplier-quote
 * Body: {
 *   to: string,
 *   subject?: string,
 *   text?: string,
 *   fields?: Record<string, any>,
 *   attachments?: Array<
 *     | { source: "gmail"; messageId: string; attachmentId: string }
 *     | { source: "upload"; filename: string; mimeType: string; base64: string }
 *   >
 * }
 */
router.post("/:id/request-supplier-quote", async (req, res) => {
  try {
    const { tenantId, email: fromEmail } = getAuth(req);
    if (!tenantId) return res.status(401).json({ error: "unauthorized" });

    const id = String(req.params.id);
    const lead = await prisma.lead.findUnique({ where: { id } });
    if (!lead || lead.tenantId !== tenantId) {
      return res.status(404).json({ error: "not found" });
    }

    const { to, subject, text, fields, attachments } = (req.body ?? {}) as {
      to?: string;
      subject?: string;
      text?: string;
      fields?: Record<string, any>;
      attachments?: Array<
        | { source: "gmail"; messageId: string; attachmentId: string }
        | { source: "upload"; filename: string; mimeType: string; base64: string }
      >;
    };

    if (!to) return res.status(400).json({ error: "to is required" });

    const sub = subject || `Quote request for ${lead.contactName || "lead"} (${lead.id.slice(0, 8)})`;

    // Build summary lines
    const lines: string[] = [];
    lines.push("Lead details:");
    lines.push(`- Name: ${lead.contactName || "-"}`);
    lines.push(`- Email: ${lead.email || "-"}`);
    lines.push(`- Status: ${lead.status}`);
    const summary =
      typeof lead.custom === "object" && lead.custom && "summary" in (lead.custom as any)
        ? (lead.custom as any).summary
        : "-";
    lines.push(`- Summary: ${summary}`);
    lines.push("");

    if (fields && typeof fields === "object") {
      lines.push("Questionnaire:");
      Object.entries(fields).forEach(([k, v]) => {
        lines.push(`- ${k}: ${v ?? "-"}`);
      });
      lines.push("");
    }

    if (text) {
      lines.push("Notes:");
      lines.push(text);
      lines.push("");
    }

    /* -------- AI formatting (optional) -------- */
    let finalSubject = sub;
    let finalBody: string | null = null;

    if (env.OPENAI_API_KEY) {
      try {
        const originalBody =
          typeof lead.custom === "object" && lead.custom && (lead.custom as any).full
            ? String((lead.custom as any).full)
            : (typeof lead.custom === "object" && lead.custom && (lead.custom as any).body
                ? String((lead.custom as any).body)
                : "");

        const aiPrompt = `
You are drafting a clean, professional supplier quote request email.
Write a concise subject (<= 80 chars) and a tidy plain-text body.

LEAD:
- Name: ${lead.contactName || "-"}
- Email: ${lead.email || "-"}
- Status: ${lead.status}

SUMMARY: ${summary || "-"}

QUESTIONNAIRE (key: value):
${Object.entries(fields || {}).map(([k,v]) => `- ${k}: ${v ?? "-"}`).join("\n") || "(none)"}

ORIGINAL EMAIL (for context, plain text):
${originalBody || "(not available)"}

ADDITIONAL NOTES FROM USER:
${(text || "").trim() || "(none)"}

Return JSON with keys: subject, body. Keep body plain text.
`;

        const resp = await fetch("https://api.openai.com/v1/responses", {
          method: "POST",
          headers: {
            Authorization: `Bearer ${env.OPENAI_API_KEY}`,
            "Content-Type": "application/json",
          },
          body: JSON.stringify({
            model: "gpt-4o-mini",
            input: aiPrompt,
            response_format: { type: "json_object" },
          }),
        });

        const json = await resp.json();
        const textOut =
          json?.output_text ||
          json?.choices?.[0]?.message?.content ||
          json?.choices?.[0]?.output_text ||
          "";

        try {
          const parsed = JSON.parse(String(textOut));
          if (parsed?.subject) finalSubject = String(parsed.subject);
          if (parsed?.body) finalBody = String(parsed.body);
        } catch {
          // fallback to manual template
        }
      } catch (e) {
        console.warn("AI formatting skipped:", e);
      }
    }

    const subToUse = finalSubject;
    const bodyText =
      finalBody ??
      `Hi,

Please provide a quote for the following enquiry.

${lines.join("\n")}

Thanks,
${fromEmail || "CRM"}
`;

    /* -------- Gather attachments -------- */
    const acc: Array<{ filename: string; mimeType: string; buffer: Buffer }> = [];
    const accessToken = await getAccessTokenForTenant(tenantId);

    if (Array.isArray(attachments)) {
      for (const a of attachments) {
        if ((a as any).source === "gmail") {
          const g = a as { source: "gmail"; messageId: string; attachmentId: string };
          const { buffer, filename, mimeType } = await gmailFetchAttachment(
            accessToken,
            g.messageId,
            g.attachmentId
          );
          const safeName = ensureFilenameWithExt(filename, mimeType);
          acc.push({ filename: safeName, mimeType, buffer });
        } else if ((a as any).source === "upload") {
          const u = a as { source: "upload"; filename: string; mimeType: string; base64: string };
          const buffer = Buffer.from(u.base64, "base64");
          const safeName = ensureFilenameWithExt(u.filename, u.mimeType);
          acc.push({ filename: safeName, mimeType: u.mimeType, buffer });
        }
      }
    }

    /* -------- Build multipart RFC-822 -------- */
    const boundary = "mixed_" + Math.random().toString(36).slice(2);
    const fromHeader = fromEmail || "me";

    const head =
      `From: ${fromHeader}\r\n` +
      `To: ${to}\r\n` +
      `Subject: ${subToUse}\r\n` +
      `MIME-Version: 1.0\r\n` +
      `Content-Type: multipart/mixed; boundary="${boundary}"\r\n\r\n`;

    let mime = "";
    // Text part
    mime += `--${boundary}\r\n`;
    mime += `Content-Type: text/plain; charset="UTF-8"\r\n`;
    mime += `Content-Transfer-Encoding: 7bit\r\n\r\n`;
    mime += `${bodyText}\r\n`;

    // Attachments
    for (const file of acc) {
      const b64 = file.buffer.toString("base64").replace(/.{76}(?=.)/g, "$&\r\n");
      mime += `--${boundary}\r\n`;
      mime += `Content-Type: ${file.mimeType}; name="${file.filename}"\r\n`;
      mime += `Content-Disposition: attachment; filename="${file.filename}"\r\n`;
      mime += `Content-Transfer-Encoding: base64\r\n\r\n`;
      mime += `${b64}\r\n`;
    }
    mime += `--${boundary}--\r\n`;

    // Send via Gmail
    const sent = await gmailSend(accessToken, head + mime);

    // Save breadcrumb
    const safeCustom =
      typeof lead.custom === "object" && lead.custom !== null ? (lead.custom as any) : {};
    await prisma.lead.update({
      where: { id },
      data: {
        nextAction: "Await supplier quote",
        nextActionAt: new Date(),
        custom: {
          ...safeCustom,
          lastSupplierEmailTo: to,
          lastSupplierEmailSubject: subToUse,
          lastSupplierFields: fields || null,
          lastSupplierAttachmentCount: acc.length,
        },
      },
    });

    return res.json({ ok: true, sent });
  } catch (e: any) {
    console.error("[leads] request-supplier-quote failed:", e);
    return res.status(500).json({ error: e?.message || "send failed" });
  }
});

/* ------------------------ READ ONE (modal) ------------------------ */
router.get("/:id", async (req, res) => {
  const { tenantId } = getAuth(req);
  if (!tenantId) return res.status(401).json({ error: "unauthorized" });

  const lead = await prisma.lead.findFirst({
    where: { id: req.params.id, tenantId },
  });
  if (!lead) return res.status(404).json({ error: "not found" });

  const fields = await prisma.leadFieldDef.findMany({
    where: { tenantId },
    orderBy: { sortOrder: "asc" },
  });

  res.json({ lead, fields });
});
// --- Send questionnaire link for more info ---
router.post("/:id/request-info", async (req, res) => {
  try {
    const { tenantId, email: fromEmail } = getAuth(req);
    if (!tenantId) return res.status(401).json({ error: "unauthorized" });

    const id = String(req.params.id);
    const lead = await prisma.lead.findUnique({ where: { id } });
    if (!lead || lead.tenantId !== tenantId) return res.status(404).json({ error: "not found" });

    const { to } = req.body;
    if (!to) return res.status(400).json({ error: "to required" });

    // Generate dynamic questionnaire link
    const link = `https://yourapp.com/questionnaire/${id}?token=${Buffer.from(lead.id).toString("base64")}`;

    const subject = `More information needed to quote your project`;
    const body = `
Hi ${lead.contactName || ""},

Thanks for your enquiry. To prepare your quotation, we need a little more information.

Please click the link below to provide details:
${link}

You can skip any fields you've already given us.

Kind regards,
${fromEmail || "Joinery Team"}
`;

    const accessToken = await getAccessTokenForTenant(tenantId);
    await gmailSend(accessToken, `To: ${to}\r\nSubject: ${subject}\r\n\r\n${body}`);

    await prisma.lead.update({
      where: { id },
      data: { status: "INFO_REQUESTED" },
    });

    return res.json({ ok: true });
  } catch (e: any) {
    console.error("[request-info] failed:", e);
    res.status(500).json({ error: e?.message || "failed" });
  }
});

// --- Request more info (email customer a questionnaire link) ---
router.post("/:id/request-info", async (req, res) => {
  try {
    const { tenantId, email: fromEmail } = getAuth(req);
    if (!tenantId) return res.status(401).json({ error: "unauthorized" });

    const id = String(req.params.id);
    const lead = await prisma.lead.findUnique({ where: { id } });
    if (!lead || lead.tenantId !== tenantId) {
      return res.status(404).json({ error: "not found" });
    }
    if (!lead.email) return res.status(400).json({ error: "lead has no email" });

    const WEB_ORIGIN = process.env.WEB_ORIGIN || "http://localhost:3000";
    const qUrl = `${WEB_ORIGIN}/q/${encodeURIComponent(id)}`;

    // Keep whatever they already provided (will be prefilled in the UI form)
    const already = typeof lead.custom === "object" && lead.custom ? (lead.custom as any) : {};
    const importantKeys = Object.keys(already)
      .filter(k => !["provider","messageId","subject","from","summary","full","body","date","uiStatus"].includes(k));

    const accessToken = await getAccessTokenForTenant(tenantId);
    const fromHeader = fromEmail || "me";
    const subject = `More details needed – ${lead.contactName || "your enquiry"}`;
    const body = `Hi ${lead.contactName || ""},

Thanks for your enquiry. To prepare an accurate quote we need a few more details.
Please fill in (or confirm) this short form: ${qUrl}

We’ll auto-fill anything you already provided:
${importantKeys.length ? importantKeys.map(k => `- ${k}: ${already[k] ?? "-"}`).join("\n") : "- (no fields captured yet)"}

Thanks,
${fromEmail || "CRM"}`;

    const rfc822 =
      `From: ${fromHeader}\r\n` +
      `To: ${lead.email}\r\n` +
      `Subject: ${subject}\r\n` +
      `MIME-Version: 1.0\r\n` +
      `Content-Type: text/plain; charset="UTF-8"\r\n` +
      `Content-Transfer-Encoding: 7bit\r\n\r\n` +
      `${body}\r\n`;

    await gmailSend(accessToken, rfc822);

    // flip to INFO_REQUESTED (DB enum mapper) and store uiStatus
    const prevCustom = already;
    await prisma.lead.update({
      where: { id },
      data: {
        status: uiStatusToDb("INFO_REQUESTED"),
        custom: { ...prevCustom, uiStatus: "INFO_REQUESTED" },
        nextAction: "Await questionnaire",
        nextActionAt: new Date(),
      },
    });

    // train: positive example of "needs more info"
    await prisma.leadTrainingExample.create({
      data: {
        tenantId,
        provider: prevCustom.provider || "gmail",
        messageId: prevCustom.messageId || "",
        label: "needs_more_info",
        extracted: {
          subject: prevCustom.subject ?? null,
          summary: prevCustom.summary ?? null,
        } as any,
      },
    });

    return res.json({ ok: true, url: qUrl });
  } catch (e: any) {
    console.error("[leads] request-info failed:", e);
    return res.status(500).json({ error: e?.message || "request-info failed" });
  }
});

// --- Questionnaire submit (front-end will POST here) ---
router.post("/:id/submit-questionnaire", async (req, res) => {
  try {
    const { tenantId } = getAuth(req);
    if (!tenantId) return res.status(401).json({ error: "unauthorized" });

    const id = String(req.params.id);
    const lead = await prisma.lead.findUnique({ where: { id } });
    if (!lead || lead.tenantId !== tenantId) {
      return res.status(404).json({ error: "not found" });
    }

    const answers = (req.body?.answers ?? {}) as Record<string, any>;

    const prev = (typeof lead.custom === "object" && lead.custom) ? (lead.custom as any) : {};
    const merged = { ...prev, ...answers, uiStatus: "READY_TO_QUOTE" };

    const updated = await prisma.lead.update({
      where: { id },
      data: {
        status: uiStatusToDb("READY_TO_QUOTE"),
        custom: merged,
        nextAction: "Prepare quote",
        nextActionAt: new Date(),
      },
    });

    // train: positive example of "good enquiry"
    await prisma.leadTrainingExample.create({
      data: {
        tenantId,
        provider: prev.provider || "gmail",
        messageId: prev.messageId || "",
        label: "ready_to_quote",
        extracted: { answers },
      },
    });

    return res.json({ ok: true, lead: updated });
  } catch (e: any) {
    console.error("[leads] submit-questionnaire failed:", e);
    return res.status(500).json({ error: e?.message || "submit failed" });
  }
});
/* ------------------------ AI feedback (training) ------------------------ */
router.post("/ai/feedback", async (req, res) => {
  try {
    const { tenantId, userId } = getAuth(req);
    if (!tenantId || !userId) return res.status(401).json({ error: "unauthorized" });

    const { provider = "gmail", messageId = "", leadId, isLead, snapshot } = req.body || {};
    if (!leadId || typeof isLead !== "boolean") {
      return res.status(400).json({ error: "leadId and isLead required" });
    }

    await prisma.leadTrainingExample.create({
      data: {
        tenantId,
        provider,
        messageId: messageId || "",
        label: isLead ? "lead" : "not_lead",
        extracted: snapshot || null,
      },
    });

    return res.json({ ok: true });
  } catch (e: any) {
    console.error("[leads] ai/feedback failed:", e);
    return res.status(500).json({ error: e?.message || "feedback failed" });
  }
});

/* ------------------------ Request more info ------------------------ */
/** Keep ONE route (you had two). Uses the lead's email and a generated form URL. */
router.post("/:id/request-info", async (req, res) => {
  try {
    const { tenantId, email: fromEmail } = getAuth(req);
    if (!tenantId) return res.status(401).json({ error: "unauthorized" });

    const id = String(req.params.id);
    const lead = await prisma.lead.findUnique({ where: { id } });
    if (!lead || lead.tenantId !== tenantId) {
      return res.status(404).json({ error: "not found" });
    }
    if (!lead.email) return res.status(400).json({ error: "lead has no email" });

    const WEB_ORIGIN = process.env.WEB_ORIGIN || "http://localhost:3000";
const ts = await prisma.tenantSettings.findUnique({ where: { tenantId } });
const slug = ts?.slug || ("tenant-" + tenantId.slice(0, 6));
const qUrl = `${WEB_ORIGIN}/q/${encodeURIComponent(slug)}/${encodeURIComponent(id)}`;

    // Keep whatever they already provided (will be prefilled in the UI form)
    const already = typeof lead.custom === "object" && lead.custom ? (lead.custom as any) : {};
    const importantKeys = Object.keys(already).filter(
      (k) =>
        ![
          "provider",
          "messageId",
          "subject",
          "from",
          "summary",
          "full",
          "body",
          "date",
          "uiStatus",
        ].includes(k)
    );

    const accessToken = await getAccessTokenForTenant(tenantId);
    const fromHeader = fromEmail || "me";
    const subject = `More details needed – ${lead.contactName || "your enquiry"}`;
    const body = `Hi ${lead.contactName || ""},

Thanks for your enquiry. To prepare an accurate quote we need a few more details.
Please fill in (or confirm) this short form: ${qUrl}

We’ll auto-fill anything you already provided:
${
  importantKeys.length
    ? importantKeys.map((k) => `- ${k}: ${already[k] ?? "-"}`).join("\n")
    : "- (no fields captured yet)"
}

Thanks,
${fromEmail || "CRM"}`;

    const rfc822 =
      `From: ${fromHeader}\r\n` +
      `To: ${lead.email}\r\n` +
      `Subject: ${subject}\r\n` +
      `MIME-Version: 1.0\r\n` +
      `Content-Type: text/plain; charset="UTF-8"\r\n` +
      `Content-Transfer-Encoding: 7bit\r\n\r\n` +
      `${body}\r\n`;

    await gmailSend(accessToken, rfc822);

    // Flip to INFO_REQUESTED (mapped in DB) and store uiStatus
    const prevCustom = already;
    await prisma.lead.update({
      where: { id },
      data: {
        status: uiStatusToDb("INFO_REQUESTED"),
        custom: { ...prevCustom, uiStatus: "INFO_REQUESTED" },
        nextAction: "Await questionnaire",
        nextActionAt: new Date(),
      },
    });

    // Train: positive example of "needs more info"
    await prisma.leadTrainingExample.create({
      data: {
        tenantId,
        provider: prevCustom.provider || "gmail",
        messageId: prevCustom.messageId || "",
        label: "needs_more_info",
        extracted: {
          subject: prevCustom.subject ?? null,
          summary: prevCustom.summary ?? null,
        } as any,
      },
    });

    return res.json({ ok: true, url: qUrl });
  } catch (e: any) {
    console.error("[leads] request-info failed:", e);
    return res.status(500).json({ error: e?.message || "request-info failed" });
  }
});

/* ------------------------ Questionnaire submit ------------------------ */
router.post("/:id/submit-questionnaire", async (req, res) => {
  try {
    const { tenantId } = getAuth(req);
    if (!tenantId) return res.status(401).json({ error: "unauthorized" });

    const id = String(req.params.id);
    const lead = await prisma.lead.findUnique({ where: { id } });
    if (!lead || lead.tenantId !== tenantId) {
      return res.status(404).json({ error: "not found" });
    }

    const answers = (req.body?.answers ?? {}) as Record<string, any>;

    const prev = typeof lead.custom === "object" && lead.custom ? (lead.custom as any) : {};
    const merged = { ...prev, ...answers, uiStatus: "READY_TO_QUOTE" };

    const updated = await prisma.lead.update({
      where: { id },
      data: {
        status: uiStatusToDb("READY_TO_QUOTE"),
        custom: merged,
        nextAction: "Prepare quote",
        nextActionAt: new Date(),
      },
    });

    // Train: positive example of "good enquiry"
    await prisma.leadTrainingExample.create({
      data: {
        tenantId,
        provider: prev.provider || "gmail",
        messageId: prev.messageId || "",
        label: "ready_to_quote",
        extracted: { answers },
      },
    });

    return res.json({ ok: true, lead: updated });
  } catch (e: any) {
    console.error("[leads] submit-questionnaire failed:", e);
    return res.status(500).json({ error: e?.message || "submit failed" });
  }
});

/* ------------------------ AI feedback (training) ------------------------ */
router.post("/ai/feedback", async (req, res) => {
  try {
    const { tenantId, userId } = getAuth(req);
    if (!tenantId || !userId) return res.status(401).json({ error: "unauthorized" });

    const { provider = "gmail", messageId = "", leadId, isLead, snapshot } = req.body || {};
    if (!leadId || typeof isLead !== "boolean") {
      return res.status(400).json({ error: "leadId and isLead required" });
    }

    await prisma.leadTrainingExample.create({
      data: {
        tenantId,
        provider,
        messageId: messageId || "",
        label: isLead ? "lead" : "not_lead",
        extracted: snapshot || null,
      },
    });

    return res.json({ ok: true });
  } catch (e: any) {
    console.error("[leads] ai/feedback failed:", e);
    return res.status(500).json({ error: e?.message || "feedback failed" });
  }
});

/* ------------------------ DEMO SEED (optional) ------------------------ */
router.post("/seed-demo", async (req, res) => {
  const { tenantId, userId } = getAuth(req);
  if (!tenantId || !userId) return res.status(401).json({ error: "unauthorized" });

  await prisma.leadFieldDef.upsert({
    where: { tenantId_key: { tenantId, key: "company" } },
    update: {},
    create: { tenantId, key: "company", label: "Company", type: "text", required: false, sortOrder: 1 },
  });
  await prisma.leadFieldDef.upsert({
    where: { tenantId_key: { tenantId, key: "phone" } },
    update: {},
    create: { tenantId, key: "phone", label: "Phone", type: "text", required: false, sortOrder: 2 },
  });

  const lead = await prisma.lead.create({
    data: {
      tenantId,
      createdById: userId,
      contactName: "Taylor Example",
      email: "taylor@example.com",
      status: "NEW",
      nextAction: "Intro call",
      nextActionAt: new Date(),
      custom: { company: "Acme Co", phone: "+1 555 0100", uiStatus: "NEW_ENQUIRY" },
    },
  });

  res.json({ ok: true, lead });
});

export default router;<|MERGE_RESOLUTION|>--- conflicted
+++ resolved
@@ -6,43 +6,18 @@
 
 const router = Router();
 
-<<<<<<< HEAD
 /* ---------------- Status mapping (UI -> legacy DB enum) ---------------- */
-function uiStatusToDb(
-  status: string
-): "NEW" | "CONTACTED" | "QUALIFIED" | "DISQUALIFIED" {
-  switch (status.toUpperCase()) {
-    case "NEW_ENQUIRY":
-      return "NEW";
-    case "INFO_REQUESTED":
-      return "CONTACTED";
-    case "READY_TO_QUOTE":
-      return "QUALIFIED";
-    case "REJECTED":
-      return "DISQUALIFIED";
-    // Nearest buckets for values not in legacy enum:
-    case "QUOTE_SENT":
-      return "QUALIFIED";
-    case "WON":
-      return "QUALIFIED";
-    case "LOST":
-      return "DISQUALIFIED";
-    default:
-      return "NEW";
-=======
-// Map new UI statuses to legacy DB enum until your Prisma schema is migrated
 function uiStatusToDb(status: string): "NEW" | "CONTACTED" | "QUALIFIED" | "DISQUALIFIED" {
   switch (status.toUpperCase()) {
-    case "NEW_ENQUIRY":      return "NEW";
-    case "INFO_REQUESTED":   return "CONTACTED";
-    case "READY_TO_QUOTE":   return "QUALIFIED";
-    case "REJECTED":         return "DISQUALIFIED";
-    // These don’t exist in legacy enum; choose nearest buckets
-    case "QUOTE_SENT":       return "QUALIFIED";
-    case "WON":              return "QUALIFIED";
-    case "LOST":             return "DISQUALIFIED";
-    default:                 return "NEW";
->>>>>>> 21c61a12
+    case "NEW_ENQUIRY":    return "NEW";
+    case "INFO_REQUESTED": return "CONTACTED";
+    case "READY_TO_QUOTE": return "QUALIFIED";
+    case "REJECTED":       return "DISQUALIFIED";
+    // nearest buckets for the rest
+    case "QUOTE_SENT":     return "QUALIFIED";
+    case "WON":            return "QUALIFIED";
+    case "LOST":           return "DISQUALIFIED";
+    default:               return "NEW";
   }
 }
 
@@ -115,6 +90,7 @@
     config,
     sortOrder = 0,
   } = req.body;
+
   if (!key || !label) {
     return res.status(400).json({ error: "key and label required" });
   }
@@ -133,21 +109,11 @@
 });
 
 /* -------------------- GROUPED (Kanban / Tabs) -------------------- */
-<<<<<<< HEAD
-/** We accept both legacy and new labels coming from DB, UI normaliser handles both on the frontend */
 const DEFAULT_BUCKETS = [
-  // legacy DB enum values
-=======
-const DEFAULT_BUCKETS = [
->>>>>>> 21c61a12
   "NEW",
   "CONTACTED",
   "QUALIFIED",
   "DISQUALIFIED",
-<<<<<<< HEAD
-  // new UI labels (kept for forward-compat)
-=======
->>>>>>> 21c61a12
   "INFO_REQUESTED",
   "REJECTED",
   "READY_TO_QUOTE",
@@ -179,6 +145,7 @@
 });
 
 /* ------------------------- LEADS CRUD ------------------------- */
+/** Create lead (supports manual description) */
 router.post("/", async (req, res) => {
   const { tenantId, userId } = getAuth(req);
   if (!tenantId || !userId) return res.status(401).json({ error: "unauthorized" });
@@ -186,15 +153,15 @@
   const {
     contactName,
     email,
-    status,            // UI status may be NEW_ENQUIRY / INFO_REQUESTED / etc.
+    status,                 // UI status like NEW_ENQUIRY / INFO_REQUESTED / …
     custom = {},
     nextAction,
     nextActionAt,
+    description,            // ← NEW: free text when not from an email
   } = req.body || {};
 
   if (!contactName) return res.status(400).json({ error: "contactName required" });
 
-<<<<<<< HEAD
   try {
     const uiStatus = (status as string | undefined) || "NEW_ENQUIRY";
     const lead = await prisma.lead.create({
@@ -203,10 +170,11 @@
         createdById: userId,
         contactName: String(contactName),
         email: email ?? "",
-        status: uiStatusToDb(uiStatus),                        // ✅ map to DB enum
+        status: uiStatusToDb(uiStatus),
         nextAction: nextAction ?? null,
         nextActionAt: nextActionAt ? new Date(nextActionAt) : null,
-        custom: { ...(custom ?? {}), uiStatus },               // ✅ remember UI status for frontend
+        description: description ?? null,            // ← NEW
+        custom: { ...(custom ?? {}), uiStatus },
       },
     });
     res.json(lead);
@@ -216,9 +184,7 @@
   }
 });
 
-/**
- * PATCH /leads/:id — partial update (merges custom)
- */
+/** PATCH /leads/:id — partial update (merges custom, supports description) */
 router.patch("/:id", async (req, res) => {
   try {
     const { tenantId } = getAuth(req);
@@ -239,14 +205,8 @@
       nextAction,
       nextActionAt,
       custom,
-    } = (req.body ?? {}) as {
-      contactName?: unknown;
-      email?: unknown;
-      status?: unknown;
-      nextAction?: unknown;
-      nextActionAt?: unknown;
-      custom?: unknown;
-    };
+      description, // ← NEW
+    } = (req.body ?? {}) as Record<string, unknown>;
 
     const data: any = {};
 
@@ -258,7 +218,6 @@
       if (!allowedStatuses.includes(s as any)) {
         return res.status(400).json({ error: `invalid status "${status}"` });
       }
-      // Map to DB enum and also keep the UI version for the frontend
       data.status = uiStatusToDb(s);
       const prevCustom = (existing.custom as Record<string, any>) || {};
       data.custom = { ...prevCustom, uiStatus: s };
@@ -273,11 +232,13 @@
         data.nextActionAt = null;
       } else {
         const d = new Date(nextActionAt as any);
-        if (isNaN(d.getTime())) {
-          return res.status(400).json({ error: "invalid nextActionAt" });
-        }
+        if (isNaN(d.getTime())) return res.status(400).json({ error: "invalid nextActionAt" });
         data.nextActionAt = d;
       }
+    }
+
+    if (description !== undefined) {
+      data.description = description === "" ? null : String(description); // ← NEW
     }
 
     if (custom !== undefined) {
@@ -295,19 +256,6 @@
 });
 
 /* ---------------- REQUEST: supplier quote (AI + attachments) ---------------- */
-/**
- * POST /leads/:id/request-supplier-quote
- * Body: {
- *   to: string,
- *   subject?: string,
- *   text?: string,
- *   fields?: Record<string, any>,
- *   attachments?: Array<
- *     | { source: "gmail"; messageId: string; attachmentId: string }
- *     | { source: "upload"; filename: string; mimeType: string; base64: string }
- *   >
- * }
- */
 router.post("/:id/request-supplier-quote", async (req, res) => {
   try {
     const { tenantId, email: fromEmail } = getAuth(req);
@@ -315,9 +263,7 @@
 
     const id = String(req.params.id);
     const lead = await prisma.lead.findUnique({ where: { id } });
-    if (!lead || lead.tenantId !== tenantId) {
-      return res.status(404).json({ error: "not found" });
-    }
+    if (!lead || lead.tenantId !== tenantId) return res.status(404).json({ error: "not found" });
 
     const { to, subject, text, fields, attachments } = (req.body ?? {}) as {
       to?: string;
@@ -349,9 +295,7 @@
 
     if (fields && typeof fields === "object") {
       lines.push("Questionnaire:");
-      Object.entries(fields).forEach(([k, v]) => {
-        lines.push(`- ${k}: ${v ?? "-"}`);
-      });
+      Object.entries(fields).forEach(([k, v]) => lines.push(`- ${k}: ${v ?? "-"}`));
       lines.push("");
     }
 
@@ -520,332 +464,6 @@
   } catch (e: any) {
     console.error("[leads] request-supplier-quote failed:", e);
     return res.status(500).json({ error: e?.message || "send failed" });
-=======
-  try {
-    const lead = await prisma.lead.create({
-      data: {
-        tenantId,
-        createdById: userId,
-        contactName,
-        email,
-        status,
-        nextAction,
-        nextActionAt: nextActionAt ? new Date(nextActionAt) : null,
-        custom,
-      },
-    });
-    res.json(lead);
-  } catch (e: any) {
-    console.error("[leads POST] failed:", e?.message || e);
-    res.status(400).json({ error: e?.message || "create failed" });
-  }
-});
-
-/**
- * PATCH /leads/:id — partial update (merges custom)
- */
-router.patch("/:id", async (req, res) => {
-  try {
-    const { tenantId } = getAuth(req);
-    if (!tenantId) return res.status(401).json({ error: "unauthorized" });
-
-    const id = String(req.params.id);
-    const existing = await prisma.lead.findUnique({ where: { id } });
-    if (!existing || existing.tenantId !== tenantId) {
-      return res.status(404).json({ error: "not found" });
-    }
-
-    const allowedStatuses = DEFAULT_BUCKETS;
-
-    const {
-      contactName,
-      email,
-      status,
-      nextAction,
-      nextActionAt,
-      custom,
-    } = (req.body ?? {}) as {
-      contactName?: unknown;
-      email?: unknown;
-      status?: unknown;
-      nextAction?: unknown;
-      nextActionAt?: unknown;
-      custom?: unknown;
-    };
-
-    const data: any = {};
-
-    if (contactName !== undefined) data.contactName = String(contactName);
-    if (email !== undefined) data.email = email === null || email === "" ? null : String(email);
-
-    if (status !== undefined) {
-  const s = String(status).toUpperCase();
-  if (!allowedStatuses.includes(s as any)) {
-    return res.status(400).json({ error: `invalid status "${status}"` });
-  }
-  // Save legacy enum to DB, stash the UI status in custom for the frontend
-  data.status = uiStatusToDb(s);
-  const prevCustom = (existing.custom as Record<string, any>) || {};
-  data.custom = { ...prevCustom, uiStatus: s };
-}
-
-    if (nextAction !== undefined) {
-      data.nextAction = nextAction === null || nextAction === "" ? null : String(nextAction);
-    }
-
-    if (nextActionAt !== undefined) {
-      if (nextActionAt === null || nextActionAt === "") {
-        data.nextActionAt = null;
-      } else {
-        const d = new Date(nextActionAt as any);
-        if (isNaN(d.getTime())) {
-          return res.status(400).json({ error: "invalid nextActionAt" });
-        }
-        data.nextActionAt = d;
-      }
-    }
-
-    if (custom !== undefined) {
-      const prev = (existing.custom as Record<string, any>) || {};
-      const patch = (custom as Record<string, any>) || {};
-      data.custom = { ...prev, ...patch };
-    }
-
-    const updated = await prisma.lead.update({ where: { id }, data });
-    return res.json({ ok: true, lead: updated });
-  } catch (err: any) {
-    console.error("[leads PATCH] failed:", err);
-    return res.status(500).json({ error: "update failed" });
->>>>>>> 21c61a12
-  }
-});
-
-/* ---------------- REQUEST: supplier quote (AI + attachments) ---------------- */
-/**
- * POST /leads/:id/request-supplier-quote
- * Body: {
- *   to: string,
- *   subject?: string,
- *   text?: string,
- *   fields?: Record<string, any>,
- *   attachments?: Array<
- *     | { source: "gmail"; messageId: string; attachmentId: string }
- *     | { source: "upload"; filename: string; mimeType: string; base64: string }
- *   >
- * }
- */
-router.post("/:id/request-supplier-quote", async (req, res) => {
-  try {
-    const { tenantId, email: fromEmail } = getAuth(req);
-    if (!tenantId) return res.status(401).json({ error: "unauthorized" });
-
-    const id = String(req.params.id);
-    const lead = await prisma.lead.findUnique({ where: { id } });
-    if (!lead || lead.tenantId !== tenantId) {
-      return res.status(404).json({ error: "not found" });
-    }
-
-    const { to, subject, text, fields, attachments } = (req.body ?? {}) as {
-      to?: string;
-      subject?: string;
-      text?: string;
-      fields?: Record<string, any>;
-      attachments?: Array<
-        | { source: "gmail"; messageId: string; attachmentId: string }
-        | { source: "upload"; filename: string; mimeType: string; base64: string }
-      >;
-    };
-
-    if (!to) return res.status(400).json({ error: "to is required" });
-
-    const sub = subject || `Quote request for ${lead.contactName || "lead"} (${lead.id.slice(0, 8)})`;
-
-    // Build summary lines
-    const lines: string[] = [];
-    lines.push("Lead details:");
-    lines.push(`- Name: ${lead.contactName || "-"}`);
-    lines.push(`- Email: ${lead.email || "-"}`);
-    lines.push(`- Status: ${lead.status}`);
-    const summary =
-      typeof lead.custom === "object" && lead.custom && "summary" in (lead.custom as any)
-        ? (lead.custom as any).summary
-        : "-";
-    lines.push(`- Summary: ${summary}`);
-    lines.push("");
-
-    if (fields && typeof fields === "object") {
-      lines.push("Questionnaire:");
-      Object.entries(fields).forEach(([k, v]) => {
-        lines.push(`- ${k}: ${v ?? "-"}`);
-      });
-      lines.push("");
-    }
-
-    if (text) {
-      lines.push("Notes:");
-      lines.push(text);
-      lines.push("");
-    }
-
-    /* -------- AI formatting (optional) -------- */
-    let finalSubject = sub;
-    let finalBody: string | null = null;
-
-    if (env.OPENAI_API_KEY) {
-      try {
-        const originalBody =
-          typeof lead.custom === "object" && lead.custom && (lead.custom as any).full
-            ? String((lead.custom as any).full)
-            : (typeof lead.custom === "object" && lead.custom && (lead.custom as any).body
-                ? String((lead.custom as any).body)
-                : "");
-
-        const aiPrompt = `
-You are drafting a clean, professional supplier quote request email.
-Write a concise subject (<= 80 chars) and a tidy plain-text body.
-
-LEAD:
-- Name: ${lead.contactName || "-"}
-- Email: ${lead.email || "-"}
-- Status: ${lead.status}
-
-SUMMARY: ${summary || "-"}
-
-QUESTIONNAIRE (key: value):
-${Object.entries(fields || {}).map(([k,v]) => `- ${k}: ${v ?? "-"}`).join("\n") || "(none)"}
-
-ORIGINAL EMAIL (for context, plain text):
-${originalBody || "(not available)"}
-
-ADDITIONAL NOTES FROM USER:
-${(text || "").trim() || "(none)"}
-
-Return JSON with keys: subject, body. Keep body plain text.
-`;
-
-        const resp = await fetch("https://api.openai.com/v1/responses", {
-          method: "POST",
-          headers: {
-            Authorization: `Bearer ${env.OPENAI_API_KEY}`,
-            "Content-Type": "application/json",
-          },
-          body: JSON.stringify({
-            model: "gpt-4o-mini",
-            input: aiPrompt,
-            response_format: { type: "json_object" },
-          }),
-        });
-
-        const json = await resp.json();
-        const textOut =
-          json?.output_text ||
-          json?.choices?.[0]?.message?.content ||
-          json?.choices?.[0]?.output_text ||
-          "";
-
-        try {
-          const parsed = JSON.parse(String(textOut));
-          if (parsed?.subject) finalSubject = String(parsed.subject);
-          if (parsed?.body) finalBody = String(parsed.body);
-        } catch {
-          // fallback to manual template
-        }
-      } catch (e) {
-        console.warn("AI formatting skipped:", e);
-      }
-    }
-
-    const subToUse = finalSubject;
-    const bodyText =
-      finalBody ??
-      `Hi,
-
-Please provide a quote for the following enquiry.
-
-${lines.join("\n")}
-
-Thanks,
-${fromEmail || "CRM"}
-`;
-
-    /* -------- Gather attachments -------- */
-    const acc: Array<{ filename: string; mimeType: string; buffer: Buffer }> = [];
-    const accessToken = await getAccessTokenForTenant(tenantId);
-
-    if (Array.isArray(attachments)) {
-      for (const a of attachments) {
-        if ((a as any).source === "gmail") {
-          const g = a as { source: "gmail"; messageId: string; attachmentId: string };
-          const { buffer, filename, mimeType } = await gmailFetchAttachment(
-            accessToken,
-            g.messageId,
-            g.attachmentId
-          );
-          const safeName = ensureFilenameWithExt(filename, mimeType);
-          acc.push({ filename: safeName, mimeType, buffer });
-        } else if ((a as any).source === "upload") {
-          const u = a as { source: "upload"; filename: string; mimeType: string; base64: string };
-          const buffer = Buffer.from(u.base64, "base64");
-          const safeName = ensureFilenameWithExt(u.filename, u.mimeType);
-          acc.push({ filename: safeName, mimeType: u.mimeType, buffer });
-        }
-      }
-    }
-
-    /* -------- Build multipart RFC-822 -------- */
-    const boundary = "mixed_" + Math.random().toString(36).slice(2);
-    const fromHeader = fromEmail || "me";
-
-    const head =
-      `From: ${fromHeader}\r\n` +
-      `To: ${to}\r\n` +
-      `Subject: ${subToUse}\r\n` +
-      `MIME-Version: 1.0\r\n` +
-      `Content-Type: multipart/mixed; boundary="${boundary}"\r\n\r\n`;
-
-    let mime = "";
-    // Text part
-    mime += `--${boundary}\r\n`;
-    mime += `Content-Type: text/plain; charset="UTF-8"\r\n`;
-    mime += `Content-Transfer-Encoding: 7bit\r\n\r\n`;
-    mime += `${bodyText}\r\n`;
-
-    // Attachments
-    for (const file of acc) {
-      const b64 = file.buffer.toString("base64").replace(/.{76}(?=.)/g, "$&\r\n");
-      mime += `--${boundary}\r\n`;
-      mime += `Content-Type: ${file.mimeType}; name="${file.filename}"\r\n`;
-      mime += `Content-Disposition: attachment; filename="${file.filename}"\r\n`;
-      mime += `Content-Transfer-Encoding: base64\r\n\r\n`;
-      mime += `${b64}\r\n`;
-    }
-    mime += `--${boundary}--\r\n`;
-
-    // Send via Gmail
-    const sent = await gmailSend(accessToken, head + mime);
-
-    // Save breadcrumb
-    const safeCustom =
-      typeof lead.custom === "object" && lead.custom !== null ? (lead.custom as any) : {};
-    await prisma.lead.update({
-      where: { id },
-      data: {
-        nextAction: "Await supplier quote",
-        nextActionAt: new Date(),
-        custom: {
-          ...safeCustom,
-          lastSupplierEmailTo: to,
-          lastSupplierEmailSubject: subToUse,
-          lastSupplierFields: fields || null,
-          lastSupplierAttachmentCount: acc.length,
-        },
-      },
-    });
-
-    return res.json({ ok: true, sent });
-  } catch (e: any) {
-    console.error("[leads] request-supplier-quote failed:", e);
-    return res.status(500).json({ error: e?.message || "send failed" });
   }
 });
 
@@ -866,7 +484,8 @@
 
   res.json({ lead, fields });
 });
-// --- Send questionnaire link for more info ---
+
+/* ------------------------ Request more info ------------------------ */
 router.post("/:id/request-info", async (req, res) => {
   try {
     const { tenantId, email: fromEmail } = getAuth(req);
@@ -875,63 +494,17 @@
     const id = String(req.params.id);
     const lead = await prisma.lead.findUnique({ where: { id } });
     if (!lead || lead.tenantId !== tenantId) return res.status(404).json({ error: "not found" });
-
-    const { to } = req.body;
-    if (!to) return res.status(400).json({ error: "to required" });
-
-    // Generate dynamic questionnaire link
-    const link = `https://yourapp.com/questionnaire/${id}?token=${Buffer.from(lead.id).toString("base64")}`;
-
-    const subject = `More information needed to quote your project`;
-    const body = `
-Hi ${lead.contactName || ""},
-
-Thanks for your enquiry. To prepare your quotation, we need a little more information.
-
-Please click the link below to provide details:
-${link}
-
-You can skip any fields you've already given us.
-
-Kind regards,
-${fromEmail || "Joinery Team"}
-`;
-
-    const accessToken = await getAccessTokenForTenant(tenantId);
-    await gmailSend(accessToken, `To: ${to}\r\nSubject: ${subject}\r\n\r\n${body}`);
-
-    await prisma.lead.update({
-      where: { id },
-      data: { status: "INFO_REQUESTED" },
-    });
-
-    return res.json({ ok: true });
-  } catch (e: any) {
-    console.error("[request-info] failed:", e);
-    res.status(500).json({ error: e?.message || "failed" });
-  }
-});
-
-// --- Request more info (email customer a questionnaire link) ---
-router.post("/:id/request-info", async (req, res) => {
-  try {
-    const { tenantId, email: fromEmail } = getAuth(req);
-    if (!tenantId) return res.status(401).json({ error: "unauthorized" });
-
-    const id = String(req.params.id);
-    const lead = await prisma.lead.findUnique({ where: { id } });
-    if (!lead || lead.tenantId !== tenantId) {
-      return res.status(404).json({ error: "not found" });
-    }
     if (!lead.email) return res.status(400).json({ error: "lead has no email" });
 
     const WEB_ORIGIN = process.env.WEB_ORIGIN || "http://localhost:3000";
-    const qUrl = `${WEB_ORIGIN}/q/${encodeURIComponent(id)}`;
-
-    // Keep whatever they already provided (will be prefilled in the UI form)
+    const ts = await prisma.tenantSettings.findUnique({ where: { tenantId } });
+    const slug = ts?.slug || ("tenant-" + tenantId.slice(0, 6));
+    const qUrl = `${WEB_ORIGIN}/q/${encodeURIComponent(slug)}/${encodeURIComponent(id)}`;
+
     const already = typeof lead.custom === "object" && lead.custom ? (lead.custom as any) : {};
-    const importantKeys = Object.keys(already)
-      .filter(k => !["provider","messageId","subject","from","summary","full","body","date","uiStatus"].includes(k));
+    const importantKeys = Object.keys(already).filter((k) =>
+      !["provider","messageId","subject","from","summary","full","body","date","uiStatus"].includes(k)
+    );
 
     const accessToken = await getAccessTokenForTenant(tenantId);
     const fromHeader = fromEmail || "me";
@@ -942,7 +515,7 @@
 Please fill in (or confirm) this short form: ${qUrl}
 
 We’ll auto-fill anything you already provided:
-${importantKeys.length ? importantKeys.map(k => `- ${k}: ${already[k] ?? "-"}`).join("\n") : "- (no fields captured yet)"}
+${importantKeys.length ? importantKeys.map((k) => `- ${k}: ${already[k] ?? "-"}`).join("\n") : "- (no fields captured yet)"}
 
 Thanks,
 ${fromEmail || "CRM"}`;
@@ -958,29 +531,23 @@
 
     await gmailSend(accessToken, rfc822);
 
-    // flip to INFO_REQUESTED (DB enum mapper) and store uiStatus
-    const prevCustom = already;
     await prisma.lead.update({
       where: { id },
       data: {
         status: uiStatusToDb("INFO_REQUESTED"),
-        custom: { ...prevCustom, uiStatus: "INFO_REQUESTED" },
+        custom: { ...already, uiStatus: "INFO_REQUESTED" },
         nextAction: "Await questionnaire",
         nextActionAt: new Date(),
       },
     });
 
-    // train: positive example of "needs more info"
     await prisma.leadTrainingExample.create({
       data: {
         tenantId,
-        provider: prevCustom.provider || "gmail",
-        messageId: prevCustom.messageId || "",
+        provider: already.provider || "gmail",
+        messageId: already.messageId || "",
         label: "needs_more_info",
-        extracted: {
-          subject: prevCustom.subject ?? null,
-          summary: prevCustom.summary ?? null,
-        } as any,
+        extracted: { subject: already.subject ?? null, summary: already.summary ?? null } as any,
       },
     });
 
@@ -991,7 +558,7 @@
   }
 });
 
-// --- Questionnaire submit (front-end will POST here) ---
+/* ------------------------ Questionnaire submit ------------------------ */
 router.post("/:id/submit-questionnaire", async (req, res) => {
   try {
     const { tenantId } = getAuth(req);
@@ -999,13 +566,11 @@
 
     const id = String(req.params.id);
     const lead = await prisma.lead.findUnique({ where: { id } });
-    if (!lead || lead.tenantId !== tenantId) {
-      return res.status(404).json({ error: "not found" });
-    }
+    if (!lead || lead.tenantId !== tenantId) return res.status(404).json({ error: "not found" });
 
     const answers = (req.body?.answers ?? {}) as Record<string, any>;
 
-    const prev = (typeof lead.custom === "object" && lead.custom) ? (lead.custom as any) : {};
+    const prev = typeof lead.custom === "object" && lead.custom ? (lead.custom as any) : {};
     const merged = { ...prev, ...answers, uiStatus: "READY_TO_QUOTE" };
 
     const updated = await prisma.lead.update({
@@ -1018,177 +583,6 @@
       },
     });
 
-    // train: positive example of "good enquiry"
-    await prisma.leadTrainingExample.create({
-      data: {
-        tenantId,
-        provider: prev.provider || "gmail",
-        messageId: prev.messageId || "",
-        label: "ready_to_quote",
-        extracted: { answers },
-      },
-    });
-
-    return res.json({ ok: true, lead: updated });
-  } catch (e: any) {
-    console.error("[leads] submit-questionnaire failed:", e);
-    return res.status(500).json({ error: e?.message || "submit failed" });
-  }
-});
-/* ------------------------ AI feedback (training) ------------------------ */
-router.post("/ai/feedback", async (req, res) => {
-  try {
-    const { tenantId, userId } = getAuth(req);
-    if (!tenantId || !userId) return res.status(401).json({ error: "unauthorized" });
-
-    const { provider = "gmail", messageId = "", leadId, isLead, snapshot } = req.body || {};
-    if (!leadId || typeof isLead !== "boolean") {
-      return res.status(400).json({ error: "leadId and isLead required" });
-    }
-
-    await prisma.leadTrainingExample.create({
-      data: {
-        tenantId,
-        provider,
-        messageId: messageId || "",
-        label: isLead ? "lead" : "not_lead",
-        extracted: snapshot || null,
-      },
-    });
-
-    return res.json({ ok: true });
-  } catch (e: any) {
-    console.error("[leads] ai/feedback failed:", e);
-    return res.status(500).json({ error: e?.message || "feedback failed" });
-  }
-});
-
-/* ------------------------ Request more info ------------------------ */
-/** Keep ONE route (you had two). Uses the lead's email and a generated form URL. */
-router.post("/:id/request-info", async (req, res) => {
-  try {
-    const { tenantId, email: fromEmail } = getAuth(req);
-    if (!tenantId) return res.status(401).json({ error: "unauthorized" });
-
-    const id = String(req.params.id);
-    const lead = await prisma.lead.findUnique({ where: { id } });
-    if (!lead || lead.tenantId !== tenantId) {
-      return res.status(404).json({ error: "not found" });
-    }
-    if (!lead.email) return res.status(400).json({ error: "lead has no email" });
-
-    const WEB_ORIGIN = process.env.WEB_ORIGIN || "http://localhost:3000";
-const ts = await prisma.tenantSettings.findUnique({ where: { tenantId } });
-const slug = ts?.slug || ("tenant-" + tenantId.slice(0, 6));
-const qUrl = `${WEB_ORIGIN}/q/${encodeURIComponent(slug)}/${encodeURIComponent(id)}`;
-
-    // Keep whatever they already provided (will be prefilled in the UI form)
-    const already = typeof lead.custom === "object" && lead.custom ? (lead.custom as any) : {};
-    const importantKeys = Object.keys(already).filter(
-      (k) =>
-        ![
-          "provider",
-          "messageId",
-          "subject",
-          "from",
-          "summary",
-          "full",
-          "body",
-          "date",
-          "uiStatus",
-        ].includes(k)
-    );
-
-    const accessToken = await getAccessTokenForTenant(tenantId);
-    const fromHeader = fromEmail || "me";
-    const subject = `More details needed – ${lead.contactName || "your enquiry"}`;
-    const body = `Hi ${lead.contactName || ""},
-
-Thanks for your enquiry. To prepare an accurate quote we need a few more details.
-Please fill in (or confirm) this short form: ${qUrl}
-
-We’ll auto-fill anything you already provided:
-${
-  importantKeys.length
-    ? importantKeys.map((k) => `- ${k}: ${already[k] ?? "-"}`).join("\n")
-    : "- (no fields captured yet)"
-}
-
-Thanks,
-${fromEmail || "CRM"}`;
-
-    const rfc822 =
-      `From: ${fromHeader}\r\n` +
-      `To: ${lead.email}\r\n` +
-      `Subject: ${subject}\r\n` +
-      `MIME-Version: 1.0\r\n` +
-      `Content-Type: text/plain; charset="UTF-8"\r\n` +
-      `Content-Transfer-Encoding: 7bit\r\n\r\n` +
-      `${body}\r\n`;
-
-    await gmailSend(accessToken, rfc822);
-
-    // Flip to INFO_REQUESTED (mapped in DB) and store uiStatus
-    const prevCustom = already;
-    await prisma.lead.update({
-      where: { id },
-      data: {
-        status: uiStatusToDb("INFO_REQUESTED"),
-        custom: { ...prevCustom, uiStatus: "INFO_REQUESTED" },
-        nextAction: "Await questionnaire",
-        nextActionAt: new Date(),
-      },
-    });
-
-    // Train: positive example of "needs more info"
-    await prisma.leadTrainingExample.create({
-      data: {
-        tenantId,
-        provider: prevCustom.provider || "gmail",
-        messageId: prevCustom.messageId || "",
-        label: "needs_more_info",
-        extracted: {
-          subject: prevCustom.subject ?? null,
-          summary: prevCustom.summary ?? null,
-        } as any,
-      },
-    });
-
-    return res.json({ ok: true, url: qUrl });
-  } catch (e: any) {
-    console.error("[leads] request-info failed:", e);
-    return res.status(500).json({ error: e?.message || "request-info failed" });
-  }
-});
-
-/* ------------------------ Questionnaire submit ------------------------ */
-router.post("/:id/submit-questionnaire", async (req, res) => {
-  try {
-    const { tenantId } = getAuth(req);
-    if (!tenantId) return res.status(401).json({ error: "unauthorized" });
-
-    const id = String(req.params.id);
-    const lead = await prisma.lead.findUnique({ where: { id } });
-    if (!lead || lead.tenantId !== tenantId) {
-      return res.status(404).json({ error: "not found" });
-    }
-
-    const answers = (req.body?.answers ?? {}) as Record<string, any>;
-
-    const prev = typeof lead.custom === "object" && lead.custom ? (lead.custom as any) : {};
-    const merged = { ...prev, ...answers, uiStatus: "READY_TO_QUOTE" };
-
-    const updated = await prisma.lead.update({
-      where: { id },
-      data: {
-        status: uiStatusToDb("READY_TO_QUOTE"),
-        custom: merged,
-        nextAction: "Prepare quote",
-        nextActionAt: new Date(),
-      },
-    });
-
-    // Train: positive example of "good enquiry"
     await prisma.leadTrainingExample.create({
       data: {
         tenantId,
