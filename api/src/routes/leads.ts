--- conflicted
+++ resolved
@@ -123,15 +123,6 @@
   let currentField = '';
   let inQuotes = false;
 
-<<<<<<< HEAD
-  const toString = (value: unknown): string => {
-    if (typeof value === 'string') return value;
-    if (value === undefined || value === null) return '';
-    return String(value);
-  };
-
-=======
->>>>>>> 1026df7a
   const flushField = () => {
     let value = currentField;
     if (!inQuotes) {
@@ -143,28 +134,12 @@
 
   const flushRow = () => {
     flushField();
-<<<<<<< HEAD
-    // Remove empty leading row created by extra newline/BOM
-    if (currentRow.length === 1 && toString(currentRow[0]).trim() === '' && rows.length === 0) {
-      currentRow = [];
-      return;
-    }
-    rows.push(
-      currentRow.map((field) =>
-        toString(field)
-          .trim()
-          .replace(/^"|"$/g, '')
-          .replace(/""/g, '"')
-      )
-    );
-=======
     // Remove empty trailing row created by extra newline
     if (currentRow.length === 1 && currentRow[0] === '' && rows.length === 0) {
       currentRow = [];
       return;
     }
     rows.push(currentRow.map(field => field.trim().replace(/^"|"$/g, '').replace(/""/g, '"')));
->>>>>>> 1026df7a
     currentRow = [];
   };
 
@@ -209,19 +184,6 @@
 
   const [headerRow, ...dataRows] = rows;
   const headers = headerRow.map((h, idx) => {
-<<<<<<< HEAD
-    const base = toString(h).trim();
-    return idx === 0 ? base.replace(/^\ufeff/, '') : base;
-  });
-
-  const normalizedRows = dataRows
-    .map((row) => row.map((cell) => toString(cell)))
-    .filter((row) => row.some((cell) => toString(cell).trim().length > 0))
-    .map((row) => {
-      const padded = [...row];
-      while (padded.length < headers.length) padded.push('');
-      return padded.slice(0, headers.length).map((cell) => toString(cell).trim());
-=======
     const trimmed = h.trim();
     return idx === 0 ? trimmed.replace(/^\ufeff/, '') : trimmed;
   });
@@ -231,7 +193,6 @@
       const padded = [...row];
       while (padded.length < headers.length) padded.push('');
       return padded.slice(0, headers.length);
->>>>>>> 1026df7a
     });
 
   return { headers, rows: normalizedRows };
