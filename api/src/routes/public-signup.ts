// api/src/routes/public-signup.ts
import { Router } from "express";
import bcrypt from "bcrypt";
import Stripe from "stripe";
import { prisma } from "../prisma";
<<<<<<< HEAD
import { env } from "../env";
=======
>>>>>>> 435b1712
import { normalizeEmail } from "../lib/email";

const router = Router();

/* ---------------------- Env & Stripe setup ---------------------- */

function mustGet(name: string) {
  const v = (process.env[name] || "").trim();
  if (!v) throw new Error(`Missing required env: ${name}`);
  return v;
}

const STRIPE_SECRET_KEY = mustGet("STRIPE_SECRET_KEY"); // sk_test_...
const PRICE_MONTHLY = mustGet("STRIPE_PRICE_MONTHLY"); // price_...
const PRICE_ANNUAL = mustGet("STRIPE_PRICE_ANNUAL"); // price_...
const WEB_ORIGIN = mustGet("WEB_ORIGIN"); // e.g. https://www.joineryai.app

if (!/^https?:\/\//i.test(WEB_ORIGIN)) {
  throw new Error(`WEB_ORIGIN must be absolute (http/https). Got: ${WEB_ORIGIN}`);
}

// use SDK’s pinned version (don’t pass apiVersion literal to avoid TS churn)
const stripe = new Stripe(STRIPE_SECRET_KEY);

const VERBOSE =
  process.env.VERBOSE_ERRORS === "1" || process.env.NODE_ENV !== "production";
const say = (res: any, status: number, error: string, extra?: any) =>
  res.status(status).json(VERBOSE ? { error, ...extra } : { error: "internal_error" });

/* ---------------------- POST /public/signup ---------------------- */
/**
 * body: {
 *   company: string,
 *   email: string,
 *   password?: string,           // optional; if provided we complete signup immediately
 *   plan: "monthly" | "annual",
 *   promotionCode?: string       // optional code users may have
 * }
 *
 * Returns: { url: string }  → Stripe Checkout redirect URL
 */
router.post("/signup", async (req, res) => {
  try {
    const { company, email, password, plan, promotionCode } = (req.body || {}) as {
      company?: string;
      email?: unknown;
      password?: string;
      plan?: string;
      promotionCode?: string;
    };

    const normalizedEmail = normalizeEmail(email);

    if (!company || !normalizedEmail || !plan) {
      return say(res, 400, "company, email and plan are required");
    }

    const planNorm = String(plan).toLowerCase();
    if (planNorm !== "monthly" && planNorm !== "annual") {
      return say(res, 400, "invalid_plan", { plan });
    }

    /* 1) Find-or-create Tenant */
    let tenant = await prisma.tenant.findFirst({ where: { name: company } });
    if (!tenant) {
      tenant = await prisma.tenant.create({ data: { name: company } });
    }

    /* 2) Find-or-create Admin user */
    let user = await prisma.user.findFirst({
      where: { email: { equals: normalizedEmail, mode: "insensitive" } },
    });
    if (!user) {
      user = await prisma.user.create({
        data: {
          tenantId: tenant.id,
          email: normalizedEmail,
          role: "owner",
          passwordHash: password ? await bcrypt.hash(password, 10) : null,
          signupCompleted: Boolean(password),
          name: `${company} Admin`,
        },
      });
    }

    /* 4) Ensure Stripe Customer (re-use if present) */
    let customerId = tenant.stripeCustomerId || null;
    if (!customerId) {
      const customer = await stripe.customers.create({
        email: normalizedEmail,
        name: company,
        metadata: { tenantId: tenant.id, userId: user.id },
      });
      customerId = customer.id;
      await prisma.tenant.update({
        where: { id: tenant.id },
        data: { stripeCustomerId: customerId },
      });
    }

    /* 5) Resolve & preflight price */
    const priceId = planNorm === "annual" ? PRICE_ANNUAL : PRICE_MONTHLY;
    try {
      const price = await stripe.prices.retrieve(priceId);
      if (!price?.id) return say(res, 500, "stripe_price_lookup_failed", { priceId, reason: "no id" });
      if (!price.active) return say(res, 500, "price_inactive", { priceId });
    } catch (e: any) {
      return say(res, 500, "stripe_price_lookup_failed", {
        priceId,
        message: e?.message || String(e),
      });
    }

    /* 6) Optional promo code (non-fatal) */
    const founders = (process.env.FOUNDERS_PROMO_CODE || "").trim();
    const promoInput = (promotionCode || founders || "").trim() || undefined;

    let promotionCodeId: string | null = null;
    if (promoInput) {
      try {
        const list = await stripe.promotionCodes.list({ code: promoInput, active: true, limit: 1 });
        promotionCodeId = list.data[0]?.id ?? null;
        if (!promotionCodeId && VERBOSE) {
          console.warn(`[public/signup] promo not found or inactive: "${promoInput}"`);
        }
      } catch (e: any) {
        if (VERBOSE) console.warn("[public/signup] promo lookup failed:", e?.message || e);
      }
    }

    /* 7) Checkout Session — success URL includes setup_jwt AND we
          also store setup_jwt in metadata as a fallback for recovery */
    const successUrl = `${WEB_ORIGIN.replace(/\/+$/, "")}/signup/success?session_id={CHECKOUT_SESSION_ID}`;
    const cancelUrl = `${WEB_ORIGIN.replace(/\/+$/, "")}/signup/cancelled`;

    console.log("[signup] using WEB_ORIGIN =", WEB_ORIGIN);
    console.log("[signup] success_url:", successUrl, "cancel_url:", cancelUrl);

    const session = await stripe.checkout.sessions.create({
      mode: "subscription",
      customer: customerId!,
      line_items: [{ price: priceId, quantity: 1 }],
      subscription_data: {
        trial_period_days: 14,
        metadata: { tenantId: tenant.id, userId: user.id },
      },
      ...(promotionCodeId
        ? { discounts: [{ promotion_code: promotionCodeId }] }
        : { allow_promotion_codes: true }),
      success_url: successUrl,
      cancel_url: cancelUrl,
      client_reference_id: user.id,
      metadata: {
        tenantId: tenant.id,
        userId: user.id,
        plan: planNorm,
        email: normalizedEmail,
        company,
      },
    });

    return res.json({ url: session.url });
  } catch (e: any) {
    console.error("[public/signup] failed:", e);
    const msg = e?.raw?.message || e?.message || "internal_error";
    const code = e?.code || e?.raw?.code;
    return res
      .status(500)
      .json(VERBOSE ? { error: msg, code } : { error: "internal_error" });
  }
});

/* ---------------- GET /public/checkout-session ----------------- */
/**
 * Fallback to recover the setup_jwt if it wasn't carried in the URL.
 * Client calls: /public/checkout-session?session_id=cs_123
 * Returns: { setup_jwt: string }
 */
router.get("/checkout-session", (_req, res) => {
  return res
    .status(410)
    .json({ error: "deprecated", message: "Use /auth/issue-signup-token with session_id." });
});

export default router;<|MERGE_RESOLUTION|>--- conflicted
+++ resolved
@@ -3,10 +3,6 @@
 import bcrypt from "bcrypt";
 import Stripe from "stripe";
 import { prisma } from "../prisma";
-<<<<<<< HEAD
-import { env } from "../env";
-=======
->>>>>>> 435b1712
 import { normalizeEmail } from "../lib/email";
 
 const router = Router();
