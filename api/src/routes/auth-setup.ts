--- conflicted
+++ resolved
@@ -4,10 +4,6 @@
 import { prisma } from "../prisma";
 import { env } from "../env";
 import { normalizeEmail } from "../lib/email";
-<<<<<<< HEAD
-import { setAuthCookie } from "../lib/auth-cookie";
-=======
->>>>>>> 435b1712
 
 const router = Router();
 
@@ -48,8 +44,6 @@
     };
     const loginJwt = jwt.sign(loginPayload, env.APP_JWT_SECRET, {
       expiresIn: "12h",
-<<<<<<< HEAD
-=======
     });
 
     // cookie is optional — the web app stores it in localStorage too
@@ -58,7 +52,6 @@
       sameSite: "lax",
       secure: true,
       maxAge: 30 * 24 * 60 * 60 * 1000,
->>>>>>> 435b1712
     });
     setAuthCookie(res, loginJwt);
 
