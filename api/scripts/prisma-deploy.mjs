#!/usr/bin/env node

import { spawn } from 'node:child_process';
import { existsSync } from 'node:fs';
import path from 'node:path';
import { fileURLToPath } from 'node:url';

function run(command, args, { ignoreFailure = false } = {}) {
  return new Promise((resolve, reject) => {
    const child = spawn(command, args, {
      stdio: 'inherit',
      shell: false,
    });

    child.on('exit', (code) => {
      if (code === 0 || (ignoreFailure && code !== 0)) {
        resolve(code ?? 0);
      } else {
        reject(new Error(`${command} ${args.join(' ')} exited with code ${code}`));
      }
    });

    child.on('error', (error) => {
      if (ignoreFailure) {
        console.warn(`[warn] Failed to launch ${command}:`, error.message);
        resolve(0);
      } else {
        reject(error);
      }
    });
  });
}

if (!process.env.DATABASE_URL) {
  console.error('DATABASE_URL must be set before running migrations.');
  process.exit(1);
}

<<<<<<< HEAD
const prismaDir = path.join(path.dirname(fileURLToPath(import.meta.url)), '..', 'prisma');
const schemaPath = path.join(prismaDir, 'schema.prisma');
const migrationsDir = path.join(prismaDir, 'migrations');

const migrationsToResolve = [
  '20251020150829_reinit',
  '20251021173644_early_adopter_feedback',
];

for (const migrationName of migrationsToResolve) {
  console.log(`Checking for failed Prisma migration "${migrationName}"...`);

=======
const schemaPath = path.join(path.dirname(fileURLToPath(import.meta.url)), '..', 'prisma', 'schema.prisma');
const migrationsToResolve = [
  '20251020150829_reinit',
  '20251021173644_early_adopter_feedback',
];

for (const migrationName of migrationsToResolve) {
  console.log(`Checking for failed Prisma migration "${migrationName}"...`);

>>>>>>> 0b72787f
  const resolveExitCode = await run(
    'npx',
    ['prisma', 'migrate', 'resolve', '--rolled-back', migrationName, '--schema', schemaPath],
    { ignoreFailure: true },
  );

  if (resolveExitCode !== 0) {
    console.log(
      `No failed migrations named "${migrationName}" were found or the migration was already resolved (exit code ${resolveExitCode}).`,
    );
  } else {
    console.log(`Marked migration "${migrationName}" as rolled back.`);
  }
<<<<<<< HEAD

  const sqlFilePath = path.join(migrationsDir, migrationName, 'migration.sql');
  if (existsSync(sqlFilePath)) {
    console.log(`Executing migration script for "${migrationName}" to align database schema...`);
    await run('npx', ['prisma', 'db', 'execute', '--schema', schemaPath, '--file', sqlFilePath]);
  } else {
    console.warn(
      `Skipping execution for "${migrationName}" because ${sqlFilePath} could not be found.`,
    );
  }

  const appliedExitCode = await run(
    'npx',
    ['prisma', 'migrate', 'resolve', '--applied', migrationName, '--schema', schemaPath],
    { ignoreFailure: true },
  );

  if (appliedExitCode === 0) {
    console.log(`Marked migration "${migrationName}" as applied.`);
  }
=======
>>>>>>> 0b72787f
}

console.log('Running prisma migrate deploy...');
await run('npx', ['prisma', 'migrate', 'deploy', '--schema', schemaPath]);<|MERGE_RESOLUTION|>--- conflicted
+++ resolved
@@ -36,20 +36,6 @@
   process.exit(1);
 }
 
-<<<<<<< HEAD
-const prismaDir = path.join(path.dirname(fileURLToPath(import.meta.url)), '..', 'prisma');
-const schemaPath = path.join(prismaDir, 'schema.prisma');
-const migrationsDir = path.join(prismaDir, 'migrations');
-
-const migrationsToResolve = [
-  '20251020150829_reinit',
-  '20251021173644_early_adopter_feedback',
-];
-
-for (const migrationName of migrationsToResolve) {
-  console.log(`Checking for failed Prisma migration "${migrationName}"...`);
-
-=======
 const schemaPath = path.join(path.dirname(fileURLToPath(import.meta.url)), '..', 'prisma', 'schema.prisma');
 const migrationsToResolve = [
   '20251020150829_reinit',
@@ -59,7 +45,6 @@
 for (const migrationName of migrationsToResolve) {
   console.log(`Checking for failed Prisma migration "${migrationName}"...`);
 
->>>>>>> 0b72787f
   const resolveExitCode = await run(
     'npx',
     ['prisma', 'migrate', 'resolve', '--rolled-back', migrationName, '--schema', schemaPath],
@@ -73,29 +58,6 @@
   } else {
     console.log(`Marked migration "${migrationName}" as rolled back.`);
   }
-<<<<<<< HEAD
-
-  const sqlFilePath = path.join(migrationsDir, migrationName, 'migration.sql');
-  if (existsSync(sqlFilePath)) {
-    console.log(`Executing migration script for "${migrationName}" to align database schema...`);
-    await run('npx', ['prisma', 'db', 'execute', '--schema', schemaPath, '--file', sqlFilePath]);
-  } else {
-    console.warn(
-      `Skipping execution for "${migrationName}" because ${sqlFilePath} could not be found.`,
-    );
-  }
-
-  const appliedExitCode = await run(
-    'npx',
-    ['prisma', 'migrate', 'resolve', '--applied', migrationName, '--schema', schemaPath],
-    { ignoreFailure: true },
-  );
-
-  if (appliedExitCode === 0) {
-    console.log(`Marked migration "${migrationName}" as applied.`);
-  }
-=======
->>>>>>> 0b72787f
 }
 
 console.log('Running prisma migrate deploy...');
