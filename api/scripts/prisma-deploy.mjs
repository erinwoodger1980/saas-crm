--- conflicted
+++ resolved
@@ -36,14 +36,7 @@
   process.exit(1);
 }
 
-<<<<<<< HEAD
-const prismaDir = path.join(path.dirname(fileURLToPath(import.meta.url)), '..', 'prisma');
-const schemaPath = path.join(prismaDir, 'schema.prisma');
-const migrationsDir = path.join(prismaDir, 'migrations');
-
-=======
 const schemaPath = path.join(path.dirname(fileURLToPath(import.meta.url)), '..', 'prisma', 'schema.prisma');
->>>>>>> e4e3a6d7
 const migrationsToResolve = [
   '20251020150829_reinit',
   '20251021173644_early_adopter_feedback',
@@ -65,29 +58,6 @@
   } else {
     console.log(`Marked migration "${migrationName}" as rolled back.`);
   }
-<<<<<<< HEAD
-
-  const sqlFilePath = path.join(migrationsDir, migrationName, 'migration.sql');
-  if (existsSync(sqlFilePath)) {
-    console.log(`Executing migration script for "${migrationName}" to align database schema...`);
-    await run('npx', ['prisma', 'db', 'execute', '--schema', schemaPath, '--file', sqlFilePath]);
-  } else {
-    console.warn(
-      `Skipping execution for "${migrationName}" because ${sqlFilePath} could not be found.`,
-    );
-  }
-
-  const appliedExitCode = await run(
-    'npx',
-    ['prisma', 'migrate', 'resolve', '--applied', migrationName, '--schema', schemaPath],
-    { ignoreFailure: true },
-  );
-
-  if (appliedExitCode === 0) {
-    console.log(`Marked migration "${migrationName}" as applied.`);
-  }
-=======
->>>>>>> e4e3a6d7
 }
 
 console.log('Running prisma migrate deploy...');
