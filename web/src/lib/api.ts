--- conflicted
+++ resolved
@@ -16,17 +16,10 @@
   (typeof process !== "undefined" &&
     (
       process.env.NEXT_PUBLIC_API_ORIGIN ||
-<<<<<<< HEAD
-      process.env.NEXT_PUBLIC_API_BASE_URL ||
-      process.env.NEXT_PUBLIC_API_URL ||
-      process.env.NEXT_PUBLIC_API_BASE
-    )) || "",
-=======
       process.env.NEXT_PUBLIC_API_BASE_URL || // ✅ new primary
       process.env.NEXT_PUBLIC_API_URL ||      // legacy
       process.env.NEXT_PUBLIC_API_BASE        // legacy
     )) || ""
->>>>>>> 435b1712
 );
 
 export const JWT_EVENT_NAME = "joinery:jwt-change";
@@ -99,11 +92,6 @@
   path: string,
   init: RequestInit & { json?: unknown } = {},
 ): Promise<T> {
-<<<<<<< HEAD
-  const cleanPath = normalizePath(path);
-  const isAbsolute = /^https?:/i.test(path);
-  const url = isAbsolute ? path : `${API_BASE}${cleanPath}`;
-=======
   const cleanPath = (path || "").trim();
   const normalizedForMatch = (() => {
     if (!cleanPath) return "";
@@ -124,7 +112,6 @@
   const url = isAbsolute
     ? cleanPath
     : `${API_BASE}${cleanPath.startsWith("/") ? "" : "/"}${cleanPath}`;
->>>>>>> 435b1712
 
   const headers = new Headers(init.headers);
   if (!headers.has("Accept")) headers.set("Accept", "application/json");
@@ -151,15 +138,6 @@
     mode: init.mode ?? "cors",
   });
 
-<<<<<<< HEAD
-  const rawText = await response.text();
-  const parsed = rawText ? safeJson(rawText) : null;
-  const details = parsed ?? (rawText || null);
-
-  if (response.status === 401) {
-    clearJwt({ skipServer: true });
-    if (typeof window !== "undefined") {
-=======
   const text = await res.text();
   const parsed = text ? safeJson(text) : null;
   const details = parsed ?? (text || null);
@@ -173,35 +151,11 @@
   if (res.status === 401) {
     clearJwt();
     if (typeof window !== "undefined" && isAuthMeRequest) {
->>>>>>> 435b1712
       const alreadyOnLogin = window.location.pathname.startsWith("/login");
       if (!alreadyOnLogin) {
         window.location.href = "/login";
       }
     }
-<<<<<<< HEAD
-    const error = new Error(`Unauthorized for ${url}`) as Error & {
-      status?: number;
-      details?: any;
-      response?: Response;
-      body?: string | null;
-    };
-    error.status = response.status;
-    error.details = details;
-    error.response = response;
-    error.body = rawText || null;
-    throw error;
-  }
-
-  if (!response.ok) {
-    const message =
-      (details && typeof details === "object"
-        ? (details as any).error || (details as any).message
-        : null) ||
-      (typeof details === "string" && details.trim() ? details : null) ||
-      `Request failed ${response.status} ${response.statusText}`;
-    const error = new Error(`${message} for ${url}`) as Error & {
-=======
 
     const error = new Error(`${msg} for ${url}`) as Error & {
       status?: number;
@@ -218,7 +172,6 @@
 
   if (!res.ok) {
     const error = new Error(`${msg} for ${url}`) as Error & {
->>>>>>> 435b1712
       status?: number;
       details?: any;
       response?: Response;
@@ -249,22 +202,6 @@
   // Already have a marker
   if (getJwt()) return true;
 
-<<<<<<< HEAD
-  const loginResponse = await fetch(`${API_BASE}/auth/login`, {
-    method: "POST",
-    headers: { "Content-Type": "application/json" },
-    credentials: "include",
-    body: JSON.stringify({ email: "erin@acme.test", password: "secret12" }),
-  }).catch(() => null);
-
-  if (loginResponse && loginResponse.ok) {
-    try {
-      const data = await loginResponse.json();
-      const token = data?.token || data?.jwt || null;
-      setJwt(token);
-    } catch {
-      setJwt();
-=======
   // Try real login first (works if demo user exists)
   try {
     const res = await fetch(`${API_BASE}/auth/login`, {
@@ -280,25 +217,10 @@
         setJwt(token);
         return true;
       }
->>>>>>> 435b1712
     }
     return true;
   }
 
-<<<<<<< HEAD
-  const seedResponse = await fetch(`${API_BASE}/seed`, {
-    method: "POST",
-    credentials: "include",
-  }).catch(() => null);
-
-  if (seedResponse && seedResponse.ok) {
-    try {
-      const data = await seedResponse.json();
-      const token = data?.token || data?.jwt || null;
-      setJwt(token);
-    } catch {
-      setJwt();
-=======
   // Fallback: ask API to create demo tenant/user and return a token
   try {
     const seeded = await fetch(`${API_BASE}/seed`, { method: "POST", credentials: "omit" });
@@ -309,7 +231,6 @@
         setJwt(token);
         return true;
       }
->>>>>>> 435b1712
     }
     return true;
   }
