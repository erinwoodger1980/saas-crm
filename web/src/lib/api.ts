--- conflicted
+++ resolved
@@ -72,13 +72,6 @@
     } catch {
       // Ignore write failures (private mode, disabled storage, etc.)
     }
-<<<<<<< HEAD
-    if (token !== lastCookieJwt) {
-      lastCookieJwt = token;
-      emitJwtChange(token);
-    }
-=======
->>>>>>> 4c2d9d6a
     return token;
   }
 
