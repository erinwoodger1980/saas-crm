"use client";

import Link from "next/link";
import Image from "next/image";
import { usePathname } from "next/navigation";
import { ReactNode, useMemo } from "react";
import clsx from "clsx";
import {
  LayoutDashboard,
  Mail,
  CheckSquare,
  Target,
  Wrench,
  Settings,
  Sparkles,
  ArrowRight,
} from "lucide-react";

import { useTenantBrand } from "@/lib/use-tenant-brand";
import { useCurrentUser } from "@/lib/use-current-user";
import { Button } from "@/components/ui/button";

const BASE_NAV = [
  { href: "/dashboard", label: "Dashboard", description: "Pulse & KPIs", icon: LayoutDashboard },
  { href: "/leads", label: "Leads", description: "Inbox & replies", icon: Mail },
  { href: "/tasks/owner", label: "Tasks", description: "Personal queue", icon: CheckSquare },
  { href: "/opportunities", label: "Opportunities", description: "Quotes to win", icon: Target },
  { href: "/workshop", label: "Workshop", description: "Production board", icon: Wrench },
  { href: "/settings", label: "Settings", description: "Brand & automations", icon: Settings },
] as const;

const FEEDBACK_ROLES = new Set(["owner", "admin", "manager", "product", "developer"]);

export default function AppShell({ children }: { children: ReactNode }) {
  const pathname = usePathname();
  const { brandName, shortName, logoUrl, initials, ownerFirstName, ownerLastName } = useTenantBrand();
  const { user } = useCurrentUser();

  const navItems = useMemo(() => {
    const items = [...BASE_NAV];
    const roleKey = (user?.role || "").toLowerCase();
    if (roleKey && FEEDBACK_ROLES.has(roleKey)) {
      if (!items.some((item) => item.href === "/feedback")) {
        items.push({
          href: "/feedback",
          label: "Feedback",
          description: "Early access notes",
          icon: Sparkles,
        });
      }
    }
    return items;
  }, [user]);

  const userFirstName = user?.firstName?.trim() || null;
  const userLastName = user?.lastName?.trim() || null;
  const ownerDisplayName = [ownerFirstName, ownerLastName].filter(Boolean).join(" ").trim();
  const userDisplayName = [userFirstName, userLastName].filter(Boolean).join(" ").trim();
  const greetingName = ownerDisplayName || userFirstName || userDisplayName || shortName || brandName;

  return (
    <div className="relative min-h-screen bg-slate-50">
      <div
        aria-hidden="true"
        className="pointer-events-none absolute inset-x-0 top-0 h-[320px] bg-[radial-gradient(circle_at_top,_rgba(37,99,235,0.12),_transparent_70%)]"
      />

      {/* Top header */}
      <header className="sticky top-0 z-40 border-b border-slate-200/70 bg-white/80 backdrop-blur">
        <div className="mx-auto flex max-w-screen-2xl items-center justify-between gap-6 px-6 py-4">
          <div className="flex items-center gap-6">
            <div className="relative">
              <div className="relative flex h-24 w-24 items-center justify-center overflow-hidden rounded-[36px] border border-slate-200/80 bg-white shadow-[0_30px_60px_-36px_rgba(15,23,42,0.65)]">
                {logoUrl ? (
                  <Image
                    src={logoUrl}
                    alt={`${brandName} logo`}
                    fill
                    className="object-cover"
                    sizes="96px"
                    priority
                    unoptimized
                  />
                ) : (
                  <span className="text-2xl font-semibold text-slate-700">{initials}</span>
                )}
              </div>
              <span className="absolute -bottom-2 -right-2 rounded-full border border-white bg-emerald-500 px-2 py-1 text-[11px] font-semibold uppercase tracking-[0.24em] text-white shadow-sm">
                Live
              </span>
            </div>
            <div className="min-w-0">
              <p className="text-[11px] font-semibold uppercase tracking-[0.45em] text-slate-400">Workspace</p>
              <div className="flex items-center gap-2">
                <span className="truncate text-sm font-semibold text-slate-900">{brandName}</span>
                <span className="hidden items-center gap-1 rounded-full bg-emerald-50 px-2 py-0.5 text-[11px] font-medium text-emerald-600 sm:inline-flex">
                  <Sparkles className="h-3 w-3" />
                  Flow
                </span>
              </div>
            </div>
          </div>

          <div className="flex items-center gap-3">
            <div className="hidden items-center gap-2 text-xs text-slate-500 md:flex">
              <span className="inline-flex items-center gap-1 rounded-full border border-slate-200 bg-white/80 px-3 py-1 font-medium text-slate-600 shadow-sm">
                <Sparkles className="h-3.5 w-3.5 text-blue-500" />
                Copilot ready
              </span>
              <span className="inline-flex items-center gap-1 rounded-full border border-slate-200 bg-white/80 px-3 py-1 font-medium text-slate-500 shadow-sm">
                Hey, <span className="text-slate-700">{greetingName}</span>
              </span>
              {user?.isEarlyAdopter && (
                <span className="inline-flex items-center gap-1 rounded-full border border-blue-200 bg-blue-50 px-3 py-1 font-medium text-blue-700 shadow-sm">
                  Early access
                </span>
              )}
            </div>

            <Button
              asChild
              size="sm"
              className="rounded-full bg-slate-900 px-4 text-xs font-semibold uppercase tracking-[0.2em] text-white shadow-[0_16px_40px_-26px_rgba(15,23,42,0.8)] hover:bg-slate-800"
            >
              <Link href="/settings">Workspace settings</Link>
            </Button>
          </div>
        </div>
      </header>

      {/* Main grid */}
      <div className="relative mx-auto grid max-w-screen-2xl gap-8 px-6 py-10 lg:grid-cols-[280px_minmax(0,1fr)]">
        <aside className="md:sticky md:top-[160px] md:self-start">
          <div className="relative overflow-hidden rounded-3xl border border-slate-200/80 bg-white/90 shadow-[0_30px_80px_-48px_rgba(15,23,42,0.45)]">
            <div
              aria-hidden="true"
              className="pointer-events-none absolute -top-32 left-1/2 h-48 w-[160%] -translate-x-1/2 rounded-full bg-[radial-gradient(circle_at_top,_rgba(37,99,235,0.12),_transparent_70%)]"
            />
<<<<<<< HEAD
            <div className="relative flex flex-col gap-8 p-6">
              <div className="rounded-2xl border border-slate-200/80 bg-white/80 p-6">
                <div className="mx-auto w-[220px] sm:w-[260px]">
                  <Image
                    src="/logo-full.png"
                    alt={`${brandName} full logo`}
                    width={320}
                    height={96}
                    className="h-auto w-full"
                    priority
                  />
                </div>
=======
            <div className="relative p-6">
              <div className="mb-6 flex items-center justify-center rounded-2xl border border-slate-200/80 bg-white/70 p-6 shadow-sm">
                <Image
                  src="/logo-full.png"
                  alt={`${brandName} full logo`}
                  width={240}
                  height={64}
                  className="h-16 w-auto"
                  priority
                />
>>>>>>> 47d34c10
              </div>

              <nav className="space-y-1.5">
                <div className="flex items-center justify-center pb-2">
                  <Image
                    src="/logo-full.png"
                    alt={`${brandName} full logo`}
                    width={180}
                    height={48}
                    className="h-12 w-auto"
                    priority
                  />
                </div>
                {navItems.map((item) => {
                  const active = pathname === item.href || pathname?.startsWith(`${item.href}/`);
                  return (
                    <Link
                      key={item.href}
                      href={item.href}
                      className={clsx(
                        "group relative flex items-center gap-3 overflow-hidden rounded-2xl px-4 py-3 text-sm transition-all",
                        active
                          ? "bg-slate-900 text-white shadow-[0_22px_45px_-30px_rgba(15,23,42,0.9)] ring-1 ring-slate-900/70"
                          : "bg-white/90 text-slate-600 ring-1 ring-slate-200/80 hover:bg-slate-50 hover:text-slate-900 hover:ring-slate-300"
                      )}
                    >
                      <span
                        className={clsx(
                          "flex h-9 w-9 items-center justify-center rounded-xl text-slate-500 transition-colors",
                          active
                            ? "bg-white/20 text-white"
                            : "bg-slate-100 group-hover:bg-slate-200 group-hover:text-slate-900"
                        )}
                      >
                        <item.icon className="h-4 w-4" />
                      </span>
                      <span className="flex flex-col leading-tight">
                        <span className="font-semibold">{item.label}</span>
                        <span className="text-xs text-slate-400">{item.description}</span>
                      </span>
                    </Link>
                  );
                })}
              </nav>

              <div className="rounded-2xl border border-blue-100 bg-gradient-to-br from-blue-50 via-white to-indigo-50 p-5 text-sm text-slate-600">
                <p className="font-semibold text-slate-900">Need a quick win?</p>
                <p className="mt-1 text-xs text-slate-500">Drop into My Tasks to see what’s next for the team.</p>
                <Link
                  href="/tasks/owner"
                  className="mt-3 inline-flex items-center gap-1 text-sm font-medium text-blue-600 transition-colors hover:text-blue-800"
                >
                  Open tasks
                  <ArrowRight className="h-3.5 w-3.5" />
                </Link>
              </div>
            </div>
          </div>
        </aside>

        <main className="min-w-0 space-y-6">{children}</main>
      </div>
    </div>
  );
}<|MERGE_RESOLUTION|>--- conflicted
+++ resolved
@@ -136,20 +136,6 @@
               aria-hidden="true"
               className="pointer-events-none absolute -top-32 left-1/2 h-48 w-[160%] -translate-x-1/2 rounded-full bg-[radial-gradient(circle_at_top,_rgba(37,99,235,0.12),_transparent_70%)]"
             />
-<<<<<<< HEAD
-            <div className="relative flex flex-col gap-8 p-6">
-              <div className="rounded-2xl border border-slate-200/80 bg-white/80 p-6">
-                <div className="mx-auto w-[220px] sm:w-[260px]">
-                  <Image
-                    src="/logo-full.png"
-                    alt={`${brandName} full logo`}
-                    width={320}
-                    height={96}
-                    className="h-auto w-full"
-                    priority
-                  />
-                </div>
-=======
             <div className="relative p-6">
               <div className="mb-6 flex items-center justify-center rounded-2xl border border-slate-200/80 bg-white/70 p-6 shadow-sm">
                 <Image
@@ -160,7 +146,6 @@
                   className="h-16 w-auto"
                   priority
                 />
->>>>>>> 47d34c10
               </div>
 
               <nav className="space-y-1.5">
