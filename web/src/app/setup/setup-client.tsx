--- conflicted
+++ resolved
@@ -60,13 +60,9 @@
         json: { setup_jwt: token, password },
       });
 
-<<<<<<< HEAD
-      const authToken = issuedToken || jwt || null;
-=======
       const authToken = issuedToken || jwt;
 
       if (!authToken) throw new Error("No token returned");
->>>>>>> 435b1712
       setJwt(authToken);
 
       // Cleanup the one-time token
