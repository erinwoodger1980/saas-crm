--- conflicted
+++ resolved
@@ -1,439 +1,3 @@
-<<<<<<< HEAD
-import { Metadata } from 'next';
-import Image from 'next/image';
-import Link from 'next/link';
-import { notFound } from 'next/navigation';
-import { getTenantStatic, TenantData } from '@/data/tenants';
-import wealdenContent from '../../../content/wealden.json';
-
-type HeroSection = {
-  title: string;
-  subtitle: string;
-  primaryCta?: { label: string; href: string };
-  secondaryCta?: { label: string; href: string };
-  image: string;
-  highlights?: string[];
-};
-
-type ProductCategory = {
-  title: string;
-  description: string;
-  image: string;
-  bullets?: string[];
-};
-
-type CaseStudy = {
-  title: string;
-  summary: string;
-  cta?: string;
-  image: string;
-};
-
-type AboutSection = {
-  heading: string;
-  body: string;
-  points?: string[];
-};
-
-type GalleryImage = {
-  src: string;
-  alt: string;
-};
-
-type ContactSection = {
-  heading: string;
-  body: string;
-  primaryCta?: { label: string; href: string };
-  secondaryCta?: { label: string; href: string };
-  address?: string;
-  email?: string;
-  phone?: string;
-};
-
-type WealdenContent = {
-  heroSections: HeroSection[];
-  productCategories: ProductCategory[];
-  caseStudies: CaseStudy[];
-  aboutSections: AboutSection[];
-  galleryImages: GalleryImage[];
-  contactSections: ContactSection[];
-};
-
-const content = wealdenContent as WealdenContent;
-
-export const metadata: Metadata = {
-  title: 'Wealden Joinery | Bespoke Timber Windows & Doors',
-  description:
-    'Hand-crafted oak and Accoya windows, doors, and joinery from Wealden Joinery in Rotherfield. Conservation-friendly, warranty backed, and built for period homes across East Sussex and Kent.',
-};
-
-function SectionHeader({ title, eyebrow, description }: { title: string; eyebrow?: string; description?: string }) {
-  return (
-    <div className="text-center max-w-3xl mx-auto mb-12">
-      {eyebrow ? <p className="text-sm font-semibold tracking-[0.2em] uppercase text-amber-600 mb-3">{eyebrow}</p> : null}
-      <h2 className="text-3xl md:text-4xl font-bold text-stone-900 mb-3">{title}</h2>
-      {description ? <p className="text-lg text-stone-600">{description}</p> : null}
-    </div>
-  );
-}
-
-function Hero({ hero, tenant }: { hero: HeroSection; tenant: TenantData }) {
-  const accent = tenant.brand?.accent || '#C9A14A';
-
-  return (
-    <section className="relative overflow-hidden bg-gradient-to-br from-stone-900 via-stone-800 to-amber-900 text-white">
-      <div className="absolute inset-0">
-        <Image
-          src={hero.image}
-          alt={hero.title}
-          fill
-          priority
-          sizes="100vw"
-          className="object-cover opacity-35"
-        />
-        <div className="absolute inset-0 bg-gradient-to-r from-stone-950/85 via-stone-900/70 to-stone-900/40" />
-      </div>
-
-      <div className="relative max-w-6xl mx-auto px-6 py-20 lg:py-28">
-        <div className="inline-flex items-center gap-2 px-4 py-2 rounded-full border border-white/30 bg-white/10 backdrop-blur-sm text-sm mb-6">
-          <span className="font-semibold">Wealden Joinery</span>
-          <span className="text-white/70">•</span>
-          <span className="text-white/80">Rotherfield workshop</span>
-        </div>
-
-        <div className="grid lg:grid-cols-[1.1fr,0.9fr] gap-10 items-center">
-          <div>
-            <h1 className="text-4xl md:text-5xl font-bold leading-tight mb-4 drop-shadow-lg">{hero.title}</h1>
-            <p className="text-lg md:text-xl text-amber-50/90 mb-8 max-w-2xl">{hero.subtitle}</p>
-
-            <div className="flex flex-wrap gap-3 mb-8">
-              {hero.highlights?.map(item => (
-                <span
-                  key={item}
-                  className="inline-flex items-center gap-2 px-3 py-2 rounded-full bg-white/10 border border-white/20 text-sm"
-                >
-                  <span className="h-2 w-2 rounded-full" style={{ backgroundColor: accent }} />
-                  {item}
-                </span>
-              ))}
-            </div>
-
-            <div className="flex flex-wrap gap-4">
-              {hero.primaryCta ? (
-                <Link
-                  href={hero.primaryCta.href}
-                  className="px-6 py-3 rounded-md text-lg font-semibold shadow-lg"
-                  style={{ backgroundColor: accent, color: '#1f2937' }}
-                >
-                  {hero.primaryCta.label}
-                </Link>
-              ) : null}
-              {hero.secondaryCta ? (
-                <Link
-                  href={hero.secondaryCta.href}
-                  className="px-6 py-3 rounded-md border border-white/30 text-white hover:bg-white/10 transition"
-                >
-                  {hero.secondaryCta.label}
-                </Link>
-              ) : null}
-            </div>
-          </div>
-
-          <div className="bg-white/10 border border-white/20 backdrop-blur-md rounded-2xl p-6 lg:p-8 shadow-xl">
-            <h3 className="text-lg font-semibold mb-2">Tenant profile</h3>
-            <p className="text-sm text-amber-50/80 mb-4">
-              Content below is auto-loaded through tenant settings to keep colours and contact details in sync.
-            </p>
-            <dl className="space-y-3 text-sm text-amber-50/90">
-              <div className="flex items-start justify-between gap-3">
-                <dt className="text-amber-100">Workshop</dt>
-                <dd className="text-right text-white/90">{tenant.address || 'East Sussex, United Kingdom'}</dd>
-              </div>
-              <div className="flex items-start justify-between gap-3">
-                <dt className="text-amber-100">Phone</dt>
-                <dd className="text-right">
-                  <a href={`tel:${tenant.phone || ''}`} className="hover:underline">
-                    {tenant.phone || '01892 770123'}
-                  </a>
-                </dd>
-              </div>
-              <div className="flex items-start justify-between gap-3">
-                <dt className="text-amber-100">Email</dt>
-                <dd className="text-right">
-                  <a href={`mailto:${tenant.email || ''}`} className="hover:underline">
-                    {tenant.email || 'info@wealdenjoinery.com'}
-                  </a>
-                </dd>
-              </div>
-            </dl>
-          </div>
-        </div>
-      </div>
-    </section>
-  );
-}
-
-function CategoryGrid({ categories, accent }: { categories: ProductCategory[]; accent: string }) {
-  return (
-    <section className="py-16 lg:py-20 bg-stone-50" id="services">
-      <SectionHeader
-        eyebrow="What we build"
-        title="Timber windows, doors, and bespoke joinery"
-        description="Tailored to period properties with modern weather, security, and energy performance."
-      />
-
-      <div className="max-w-6xl mx-auto px-6 grid md:grid-cols-3 gap-8">
-        {categories.map(category => (
-          <article key={category.title} className="bg-white rounded-xl shadow-sm border border-stone-200 overflow-hidden flex flex-col">
-            <div className="relative h-56">
-              <Image
-                src={category.image}
-                alt={category.title}
-                fill
-                className="object-cover"
-                sizes="(min-width: 1024px) 33vw, 100vw"
-              />
-            </div>
-            <div className="p-6 flex-1 flex flex-col">
-              <h3 className="text-xl font-semibold text-stone-900 mb-2">{category.title}</h3>
-              <p className="text-stone-600 mb-4 flex-1">{category.description}</p>
-              {category.bullets ? (
-                <ul className="space-y-2 text-sm text-stone-700">
-                  {category.bullets.map(point => (
-                    <li key={point} className="flex gap-2">
-                      <span className="mt-[6px] h-2 w-2 rounded-full" style={{ backgroundColor: accent }} />
-                      <span>{point}</span>
-                    </li>
-                  ))}
-                </ul>
-              ) : null}
-            </div>
-          </article>
-        ))}
-      </div>
-    </section>
-  );
-}
-
-function CaseStudies({ items, accent }: { items: CaseStudy[]; accent: string }) {
-  return (
-    <section className="py-16 lg:py-20 bg-gradient-to-b from-white to-stone-50" id="case-studies">
-      <SectionHeader
-        eyebrow="Recent projects"
-        title="Highlights from local installations"
-        description="A glimpse at how Wealden joinery looks once fitted into period homes across East Sussex and Kent."
-      />
-
-      <div className="max-w-6xl mx-auto px-6 grid lg:grid-cols-2 gap-8">
-        {items.map(item => (
-          <article key={item.title} className="relative overflow-hidden rounded-2xl shadow-lg border border-stone-200">
-            <div className="relative h-72">
-              <Image src={item.image} alt={item.title} fill className="object-cover" sizes="(min-width: 1024px) 50vw, 100vw" />
-              <div className="absolute inset-0 bg-gradient-to-t from-stone-950/70 to-stone-900/10" />
-            </div>
-            <div className="absolute inset-0 p-6 flex flex-col justify-end text-white">
-              <p className="text-sm uppercase tracking-[0.2em] text-amber-200">Case study</p>
-              <h3 className="text-2xl font-semibold mb-2">{item.title}</h3>
-              <p className="text-white/90 mb-4 max-w-xl">{item.summary}</p>
-              {item.cta ? (
-                <span className="inline-flex items-center gap-2 text-sm font-semibold" style={{ color: accent }}>
-                  {item.cta}
-                  <span aria-hidden>→</span>
-                </span>
-              ) : null}
-            </div>
-          </article>
-        ))}
-      </div>
-    </section>
-  );
-}
-
-function AboutSections({ sections, accent }: { sections: AboutSection[]; accent: string }) {
-  return (
-    <section className="py-16 lg:py-20 bg-stone-900 text-white" id="about">
-      <SectionHeader
-        eyebrow="About the workshop"
-        title="Built by City & Guilds trained craftsmen"
-        description="Responsive service, careful surveys, and joinery that respects your architecture."
-      />
-
-      <div className="max-w-6xl mx-auto px-6 grid md:grid-cols-2 gap-8">
-        {sections.map(section => (
-          <article key={section.heading} className="bg-white/5 border border-white/10 rounded-2xl p-6 lg:p-8 shadow-lg">
-            <h3 className="text-xl font-semibold mb-3" style={{ color: accent }}>
-              {section.heading}
-            </h3>
-            <p className="text-white/90 mb-4">{section.body}</p>
-            {section.points ? (
-              <ul className="space-y-3 text-sm text-amber-50/90">
-                {section.points.map(point => (
-                  <li key={point} className="flex gap-3">
-                    <span className="mt-1 h-2.5 w-2.5 rounded-full" style={{ backgroundColor: accent }} />
-                    <span>{point}</span>
-                  </li>
-                ))}
-              </ul>
-            ) : null}
-          </article>
-        ))}
-      </div>
-    </section>
-  );
-}
-
-function Gallery({ images, accent }: { images: GalleryImage[]; accent: string }) {
-  return (
-    <section className="py-16 lg:py-20 bg-white" id="gallery">
-      <SectionHeader
-        eyebrow="Gallery"
-        title="Joinery crafted for light, warmth, and longevity"
-        description="High-resolution photos imported from the Wealden library to showcase finish quality and detailing."
-      />
-
-      <div className="max-w-6xl mx-auto px-6 grid md:grid-cols-3 gap-6">
-        {images.map(image => (
-          <figure
-            key={image.src}
-            className="overflow-hidden rounded-xl border border-stone-200 shadow-sm bg-stone-50"
-            style={{ boxShadow: `0 10px 30px -12px ${accent}22` }}
-          >
-            <div className="relative h-64">
-              <Image
-                src={image.src}
-                alt={image.alt}
-                fill
-                className="object-cover"
-                sizes="(min-width: 1024px) 33vw, 100vw"
-              />
-            </div>
-            <figcaption className="p-4 text-sm text-stone-700">{image.alt}</figcaption>
-          </figure>
-        ))}
-      </div>
-    </section>
-  );
-}
-
-function Contact({
-  contact,
-  tenant,
-  accent,
-  backgroundImage,
-}: {
-  contact: ContactSection;
-  tenant: TenantData;
-  accent: string;
-  backgroundImage?: string;
-}) {
-  const phone = contact.phone || tenant.phone || '01892 770123';
-  const email = contact.email || tenant.email || 'info@wealdenjoinery.com';
-  const address = contact.address || tenant.address || 'East Sussex, United Kingdom';
-
-  return (
-    <section className="py-16 lg:py-20 bg-stone-50" id="contact">
-      <div className="max-w-5xl mx-auto px-6">
-        <div className="bg-white rounded-2xl border border-stone-200 shadow-xl overflow-hidden">
-          <div className="grid md:grid-cols-[1.2fr,0.8fr]">
-            <div className="p-8 lg:p-10">
-              <p className="text-sm uppercase tracking-[0.2em] font-semibold text-amber-700 mb-3">Plan your survey</p>
-              <h3 className="text-3xl font-bold text-stone-900 mb-4">{contact.heading}</h3>
-              <p className="text-stone-600 mb-6">{contact.body}</p>
-
-              <div className="space-y-3 text-stone-700 mb-6">
-                <div>
-                  <p className="font-semibold">Call</p>
-                  <a href={`tel:${phone}`} className="hover:text-amber-700">
-                    {phone}
-                  </a>
-                </div>
-                <div>
-                  <p className="font-semibold">Email</p>
-                  <a href={`mailto:${email}`} className="hover:text-amber-700">
-                    {email}
-                  </a>
-                </div>
-                <div>
-                  <p className="font-semibold">Workshop</p>
-                  <p>{address}</p>
-                </div>
-              </div>
-
-              <div className="flex flex-wrap gap-3">
-                {contact.primaryCta ? (
-                  <Link
-                    href={contact.primaryCta.href}
-                    className="px-5 py-3 rounded-md text-white font-semibold"
-                    style={{ backgroundColor: accent }}
-                  >
-                    {contact.primaryCta.label}
-                  </Link>
-                ) : null}
-                {contact.secondaryCta ? (
-                  <Link
-                    href={contact.secondaryCta.href}
-                    className="px-5 py-3 rounded-md border border-stone-300 text-stone-800 hover:border-stone-400"
-                  >
-                    {contact.secondaryCta.label}
-                  </Link>
-                ) : null}
-              </div>
-            </div>
-
-            <div className="relative bg-gradient-to-br from-stone-900 via-stone-800 to-amber-900 text-white p-8 lg:p-10">
-              {backgroundImage ? (
-                <div className="absolute inset-0 opacity-20">
-                  <Image src={backgroundImage} alt="Workshop detail" fill className="object-cover" />
-                </div>
-              ) : null}
-              <div className="relative">
-                <p className="text-sm font-semibold uppercase tracking-[0.2em] text-amber-200 mb-3">Next steps</p>
-                <ul className="space-y-4 text-amber-50">
-                  <li className="flex gap-3">
-                    <span className="mt-1 h-2.5 w-2.5 rounded-full" style={{ backgroundColor: accent }} />
-                    Share photos, drawings, or inspiration with the team.
-                  </li>
-                  <li className="flex gap-3">
-                    <span className="mt-1 h-2.5 w-2.5 rounded-full" style={{ backgroundColor: accent }} />
-                    We schedule a survey and confirm materials and profiles.
-                  </li>
-                  <li className="flex gap-3">
-                    <span className="mt-1 h-2.5 w-2.5 rounded-full" style={{ backgroundColor: accent }} />
-                    Receive a clear quotation with timelines and installation plan.
-                  </li>
-                </ul>
-              </div>
-            </div>
-          </div>
-        </div>
-      </div>
-    </section>
-  );
-}
-
-export default function WealdenLandingNewPage() {
-  const tenant = getTenantStatic('wealden');
-
-  if (!tenant) {
-    notFound();
-  }
-
-  const hero = content.heroSections[0];
-  const contact = content.contactSections[0];
-  const accent = tenant.brand?.accent || '#C9A14A';
-  const backgroundImage = content.galleryImages[0]?.src || content.heroSections[0]?.image;
-
-  return (
-    <div className="bg-stone-50 text-stone-900">
-      <Hero hero={hero} tenant={tenant} />
-      <CategoryGrid categories={content.productCategories} accent={accent} />
-      <CaseStudies items={content.caseStudies} accent={accent} />
-      <AboutSections sections={content.aboutSections} accent={accent} />
-      <Gallery images={content.galleryImages} accent={accent} />
-      <Contact contact={contact} tenant={tenant} accent={accent} backgroundImage={backgroundImage} />
-    </div>
-  );
-=======
 import { redirect } from 'next/navigation';
 
 /**
@@ -444,5 +8,4 @@
  */
 export default function WealdenLandingAlias() {
   redirect('/tenant/wealden-joinery/landing');
->>>>>>> e242010f
 }