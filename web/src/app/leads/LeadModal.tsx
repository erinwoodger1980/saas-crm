// web/src/app/leads/LeadModal.tsx
"use client";

import { ChangeEvent, FormEvent, useEffect, useMemo, useRef, useState } from "react";
import { apiFetch } from "@/lib/api";
import { getAuthIdsFromJwt } from "@/lib/auth";
import {
  DEFAULT_TASK_PLAYBOOK,
  ManualTaskKey,
  TaskRecipe,
  TaskPlaybook,
  normalizeTaskPlaybook,
} from "@/lib/task-playbook";
<<<<<<< HEAD
import { normalizeDeclineEmailTemplate, type DeclineEmailTemplate } from "@/lib/decline-email";
=======
import {
  DEFAULT_QUESTIONNAIRE_EMAIL_BODY,
  DEFAULT_QUESTIONNAIRE_EMAIL_SUBJECT,
} from "@/lib/constants";
>>>>>>> 2ac34e2f

/* ----------------------------- Types ----------------------------- */

export type Lead = {
  id: string;
  contactName?: string | null;
  email?: string | null;
  status:
    | "NEW_ENQUIRY"
    | "INFO_REQUESTED"
    | "DISQUALIFIED"
    | "REJECTED"
    | "READY_TO_QUOTE"
    | "QUOTE_SENT"
    | "WON"
    | "LOST";
  custom?: any;
  description?: string | null;
};

type Task = {
  id: string;
  title: string;
  description?: string | null;
  status: "OPEN" | "IN_PROGRESS" | "BLOCKED" | "DONE" | "CANCELLED";
  priority: "LOW" | "MEDIUM" | "HIGH" | "URGENT";
  relatedType?: "LEAD" | "PROJECT" | "QUOTE" | "EMAIL" | "QUESTIONNAIRE" | "WORKSHOP" | "OTHER";
  relatedId?: string | null;
  dueAt?: string | null;
  completedAt?: string | null;
  meta?: { key?: string } | null;
};

type QuestionnaireField = {
  id?: string;
  key?: string;
  label?: string;
  required?: boolean;
  type?: string;
  options?: string[];
};

type TenantSettings = {
  slug: string;
  brandName?: string | null;
<<<<<<< HEAD
  phone?: string | null;
  website?: string | null;
  links?: { label: string; url: string }[] | null;
  questionnaire?: {
    title?: string;
    questions?: Array<{ id: string; label: string }>;
  };
  taskPlaybook?: TaskPlaybook;
  declineEmailTemplate?: DeclineEmailTemplate | null;
=======
  questionnaire?: { title?: string; questions?: QuestionnaireField[] } | QuestionnaireField[] | null;
  taskPlaybook?: TaskPlaybook;
  questionnaireEmailSubject?: string | null;
  questionnaireEmailBody?: string | null;
>>>>>>> 2ac34e2f
};

const STATUS_LABELS: Record<Lead["status"], string> = {
  NEW_ENQUIRY: "New enquiry",
  INFO_REQUESTED: "Info requested",
  DISQUALIFIED: "Disqualified",
  REJECTED: "Rejected",
  READY_TO_QUOTE: "Ready to quote",
  QUOTE_SENT: "Quote sent",
  WON: "Won",
  LOST: "Lost",
};

/* ---------------- Status mapping ---------------- */

const uiToServerStatus: Record<Lead["status"], string> = {
  NEW_ENQUIRY: "NEW",
  INFO_REQUESTED: "INFO_REQUESTED",
  DISQUALIFIED: "DISQUALIFIED",
  REJECTED: "REJECTED",
  READY_TO_QUOTE: "READY_TO_QUOTE",
  QUOTE_SENT: "QUOTE_SENT",
  WON: "WON",
  LOST: "LOST",
};

function serverToUiStatus(s?: string | null): Lead["status"] {
  switch ((s || "").toUpperCase()) {
    case "NEW":
      return "NEW_ENQUIRY";
    case "CONTACTED":
    case "INFO_REQUESTED":
      return "INFO_REQUESTED";
    case "QUALIFIED":
    case "READY_TO_QUOTE":
      return "READY_TO_QUOTE";
    case "QUOTE_SENT":
      return "QUOTE_SENT";
    case "DISQUALIFIED":
      return "DISQUALIFIED";
    case "REJECTED":
      return "REJECTED";
    case "WON":
      return "WON";
    case "LOST":
      return "LOST";
    default:
      return "NEW_ENQUIRY";
  }
}

/* ----------------------------- Utils ----------------------------- */

function get(obj: any, path: string) {
  return path.split(".").reduce((o, k) => (o == null ? o : o[k]), obj);
}
function pickFirst<T>(...vals: Array<T | null | undefined>): T | undefined {
  for (const v of vals) {
    if (v === undefined || v === null) continue;
    if (typeof v === "string") {
      if (v.trim() !== "") return v as T;
    } else return v as T;
  }
  return undefined;
}
function avatarText(name?: string | null) {
  if (!name) return "?";
  const p = name.trim().split(/\s+/);
  return (p[0][0] + (p[1]?.[0] || p[0][1] || "")).toUpperCase();
}

function normalizeQuestionnaireFields(
  config: TenantSettings["questionnaire"]
): QuestionnaireField[] {
  if (!config) return [];
  const list = Array.isArray(config) ? config : config?.questions ?? [];
  return list
    .map((raw) => {
      if (!raw || typeof raw !== "object") return null;
      const key = typeof raw.key === "string" && raw.key.trim() ? raw.key.trim() : undefined;
      const id = typeof raw.id === "string" && raw.id.trim() ? raw.id.trim() : undefined;
      const label =
        (typeof raw.label === "string" && raw.label.trim()) ||
        key ||
        id ||
        undefined;
      return {
        id: id ?? key,
        key: key ?? id,
        label,
        required: Boolean((raw as any).required),
        type: typeof raw.type === "string" ? raw.type : undefined,
        options: Array.isArray(raw.options) ? raw.options : undefined,
      } as QuestionnaireField;
    })
    .filter((item): item is QuestionnaireField => Boolean(item?.key));
}

function formatAnswer(value: any): string | null {
  if (value === undefined || value === null) return null;
  if (typeof value === "string") {
    const trimmed = value.trim();
    return trimmed === "" ? null : trimmed;
  }
  if (Array.isArray(value)) {
    const joined = value
      .map((v) => (v === null || v === undefined ? "" : String(v).trim()))
      .filter(Boolean)
      .join(", ");
    return joined || null;
  }
  if (value instanceof Date) {
    return value.toLocaleString();
  }
  if (typeof value === "object") {
    try {
      return JSON.stringify(value);
    } catch {
      return String(value);
    }
  }
  const str = String(value);
  return str.trim() ? str : null;
}
function toast(msg: string) {
  const el = document.createElement("div");
  el.textContent = msg;
  el.className =
    "fixed bottom-6 left-1/2 -translate-x-1/2 bg-black text-white px-4 py-2 rounded-xl shadow-lg z-[1000]";
  document.body.appendChild(el);
  setTimeout(() => el.remove(), 1600);
}

function toIsoOrUndefined(localValue: string): string | undefined {
  if (!localValue) return undefined;
  const d = new Date(localValue);
  if (Number.isNaN(d.getTime())) return undefined;
  return d.toISOString();
}

function cleanProjectLabel(value?: string | null) {
  if (typeof value !== "string") return "your project";
  const trimmed = value.trim();
  if (!trimmed) return "your project";
  const singleLine = trimmed.replace(/\s+/g, " ");
  return singleLine.length > 80 ? `${singleLine.slice(0, 77)}…` : singleLine;
}

function applyTemplateReplacements(text: string, replacements: Record<string, string>) {
  return Object.entries(replacements).reduce((acc, [token, value]) => {
    const replacement = value ?? "";
    return acc.replaceAll(token, replacement);
  }, text);
}

/* ----------------------------- Component ----------------------------- */

export default function LeadModal({
  open,
  onOpenChange,
  leadPreview,
  onUpdated,
}: {
  open: boolean;
  onOpenChange: (v: boolean) => void;
  leadPreview: Lead | null;
  onUpdated?: () => void | Promise<void>;
}) {
  const ids = getAuthIdsFromJwt();
  const tenantId = ids?.tenantId || "";
  const userId = ids?.userId || "";

  const authHeaders = useMemo(
    () => ({ "x-tenant-id": tenantId, "x-user-id": userId }),
    [tenantId, userId]
  );

  const [lead, setLead] = useState<Lead | null>(leadPreview);
  const [uiStatus, setUiStatus] = useState<Lead["status"]>("NEW_ENQUIRY");
  const [tasks, setTasks] = useState<Task[]>([]);
  const [settings, setSettings] = useState<TenantSettings | null>(null);

  const playbook = useMemo(
    () => normalizeTaskPlaybook(settings?.taskPlaybook ?? DEFAULT_TASK_PLAYBOOK),
    [settings?.taskPlaybook]
  );

  // editable fields
  const [nameInput, setNameInput] = useState("");
  const [emailInput, setEmailInput] = useState("");
  const [descInput, setDescInput] = useState("");

  const [loading, setLoading] = useState(false);
  const [saving, setSaving] = useState(false);
  const [busyTask, setBusyTask] = useState(false);
  const [showDeclineDialog, setShowDeclineDialog] = useState(false);
  const [declineSubject, setDeclineSubject] = useState("");
  const [declineBody, setDeclineBody] = useState("");
  const [declineSending, setDeclineSending] = useState(false);
  const [showTaskComposer, setShowTaskComposer] = useState(false);
  const [taskComposer, setTaskComposer] = useState({
    title: "",
    description: "",
    priority: "MEDIUM" as Task["priority"],
    dueAt: "",
  });
  const [taskAssignToMe, setTaskAssignToMe] = useState(true);
  const [taskError, setTaskError] = useState<string | null>(null);
  const [taskSaving, setTaskSaving] = useState(false);

  const lastSavedServerStatusRef = useRef<string | null>(null);

  const showEstimateCta = useMemo(
    () => uiStatus === "READY_TO_QUOTE" || uiStatus === "QUOTE_SENT" || uiStatus === "WON",
    [uiStatus]
  );

  const declineTemplate = useMemo(
    () => normalizeDeclineEmailTemplate(settings?.declineEmailTemplate),
    [settings?.declineEmailTemplate]
  );

  useEffect(() => {
    if (open) return;
    setLead(null);
    setNameInput("");
    setEmailInput("");
    setDescInput("");
    setTasks([]);
    setUiStatus("NEW_ENQUIRY");
    lastSavedServerStatusRef.current = null;
    setLoading(false);
    setSaving(false);
    setBusyTask(false);
    setShowDeclineDialog(false);
    setDeclineSubject("");
    setDeclineBody("");
    setDeclineSending(false);
    setShowTaskComposer(false);
    setTaskComposer({ title: "", description: "", priority: "MEDIUM", dueAt: "" });
    setTaskAssignToMe(true);
    setTaskError(null);
    setTaskSaving(false);
  }, [open]);

  // keep preview visible immediately
  useEffect(() => {
    if (!leadPreview?.id) return;

    const previewDescription = (() => {
      const raw =
        (typeof leadPreview.description === "string" ? leadPreview.description : undefined) ??
        (typeof leadPreview.custom?.description === "string" ? leadPreview.custom.description : undefined) ??
        (typeof leadPreview.custom?.bodyText === "string" ? leadPreview.custom.bodyText : undefined);
      return raw?.trim() ?? "";
    })();
    const hasPreviewDescription =
      typeof leadPreview.description === "string" ||
      typeof leadPreview.custom?.description === "string" ||
      typeof leadPreview.custom?.bodyText === "string";

    setLead((prev) => {
      if (prev && prev.id === leadPreview.id) {
        const next: Lead = {
          ...prev,
          contactName: leadPreview.contactName ?? prev.contactName ?? null,
          email: leadPreview.email ?? prev.email ?? null,
          custom: leadPreview.custom ?? prev.custom,
          description: hasPreviewDescription
            ? previewDescription || null
            : prev.description ?? null,
        };
        return next;
      }

      const normalized: Lead = {
        id: leadPreview.id,
        contactName: leadPreview.contactName ?? null,
        email: leadPreview.email ?? null,
        status: leadPreview.status ?? "NEW_ENQUIRY",
        custom: leadPreview.custom ?? null,
        description: hasPreviewDescription ? previewDescription || null : null,
      };

      setNameInput(normalized.contactName ?? "");
      setEmailInput(normalized.email ?? "");
      setDescInput(previewDescription);

      return normalized;
    });
  }, [leadPreview]);

  // load full lead + tasks + settings
  useEffect(() => {
    if (!open || !leadPreview?.id) return;
    let stop = false;

    (async () => {
      setLoading(true);
      try {
        const [one, tlist, s] = await Promise.all([
          apiFetch<{ lead?: any } | any>(`/leads/${leadPreview.id}`, { headers: authHeaders }),
          apiFetch<{ items: Task[]; total: number }>(
            `/tasks?relatedType=LEAD&relatedId=${encodeURIComponent(leadPreview.id)}&mine=false`,
            { headers: authHeaders }
          ),
          apiFetch<TenantSettings>("/tenant/settings", { headers: authHeaders }).catch(() => null as any),
        ]);
        if (stop) return;

        // tolerate either shape: {lead} or the row directly
        const row = (one && "lead" in one ? one.lead : one) ?? {};
        const sUi = serverToUiStatus(row.status);
        lastSavedServerStatusRef.current = row.status ?? null;

        const contactName =
          pickFirst<string>(row.contactName, get(row, "contact.name"), leadPreview.contactName) ?? null;
        const email =
          pickFirst<string>(row.email, get(row, "contact.email"), get(row, "custom.fromEmail"), leadPreview.email) ??
          null;
        const description =
          pickFirst<string>(
            row.description,
            get(row, "custom.description"),
            get(row, "custom.bodyText"),
            leadPreview.description,
            get(leadPreview, "custom.description"),
            get(leadPreview, "custom.bodyText")
          ) ?? null;

        const normalized: Lead = {
          id: row.id || leadPreview.id,
          contactName,
          email,
          status: sUi,
          custom: row.custom ?? row.briefJson ?? null,
          description,
        };
        setLead(normalized);
        setUiStatus(sUi);

        // seed inputs
        setNameInput(contactName || "");
        setEmailInput(email || "");
        setDescInput(description || "");

        // After fetching full lead + tasks list:
        setTasks(tlist?.items ?? []);
        if (s) {
          setSettings({
            ...s,
            taskPlaybook: normalizeTaskPlaybook((s as any).taskPlaybook),
            declineEmailTemplate: normalizeDeclineEmailTemplate(
              (s as any).declineEmailTemplate ?? (s as any)?.beta?.declineEmailTemplate
            ),
          });
        }

        const seeded = await ensureStatusTasks(sUi, tlist?.items ?? []);
        if (seeded) await reloadTasks();
      } finally {
        if (!stop) setLoading(false);
      }
    })();

    return () => {
      stop = true;
    };
    // eslint-disable-next-line react-hooks/exhaustive-deps
  }, [open, leadPreview?.id]);

  /* ----------------------------- Save helpers ----------------------------- */

  async function triggerOnUpdated() {
    if (!onUpdated) return;
    try {
      await Promise.resolve(onUpdated());
    } catch (err) {
      console.error("onUpdated handler failed", err);
    }
  }

  async function saveStatus(nextUi: Lead["status"]): Promise<boolean> {
    if (!lead?.id) return false;

    const prevServerStatus = lastSavedServerStatusRef.current;
    const prevUiStatus =
      prevServerStatus != null ? serverToUiStatus(prevServerStatus) : lead.status;

    if (prevUiStatus === nextUi) {
      return true;
    }

    const nextServer = uiToServerStatus[nextUi];

    setSaving(true);
    try {
      const response = await apiFetch<{ lead?: any }>(`/leads/${lead.id}`, {
        method: "PATCH",
        headers: { ...authHeaders, "Content-Type": "application/json" },
        json: { status: nextServer },
      });

      const updatedRow = response?.lead ?? null;
      const serverStatus = (updatedRow?.status as string | undefined) ?? nextServer;
      lastSavedServerStatusRef.current = serverStatus;

      const resolvedUi = serverToUiStatus(serverStatus);
      setLead((current) => (current ? { ...current, status: resolvedUi } : current));
      setUiStatus(resolvedUi);

      if (prevUiStatus !== resolvedUi) {
        await triggerOnUpdated();
      }

      if (prevUiStatus !== resolvedUi) {
        const seeded = await ensureStatusTasks(resolvedUi);
        if (seeded) await reloadTasks();
      }

      toast("Saved. One step closer.");
      return true;
    } catch (e: any) {
      console.error("status save failed", e?.message || e);
      const fallbackUi =
        prevServerStatus != null
          ? serverToUiStatus(prevServerStatus)
          : lead?.status || "NEW_ENQUIRY";
      setUiStatus(fallbackUi);
      setLead((current) => (current ? { ...current, status: fallbackUi } : current));
      alert(`Failed to save status: ${e?.message || "unknown error"}`);
      return false;
    } finally {
      setSaving(false);
    }
  }

  async function savePatch(patch: any) {
    if (!lead?.id) return;
    try {
      await apiFetch(`/leads/${lead.id}`, {
        method: "PATCH",
        headers: { ...authHeaders, "Content-Type": "application/json" },
        json: patch,
      });
      setLead((current) => {
        if (!current) return current;
        const next: Lead = { ...current };
        if (Object.prototype.hasOwnProperty.call(patch, "contactName")) {
          next.contactName = patch.contactName ?? null;
        }
        if (Object.prototype.hasOwnProperty.call(patch, "email")) {
          next.email = patch.email ?? null;
        }
        if (Object.prototype.hasOwnProperty.call(patch, "description")) {
          next.description = patch.description ?? null;
        }
        if (Object.prototype.hasOwnProperty.call(patch, "custom")) {
          next.custom = patch.custom ?? null;
        }
        return next;
      });
      await triggerOnUpdated();
    } catch (e: any) {
      console.error("patch failed", e?.message || e);
      alert("Failed to save changes");
    }
  }

  async function reloadTasks() {
    if (!lead?.id) return;
    const data = await apiFetch<{ items: Task[]; total: number }>(
      `/tasks?relatedType=LEAD&relatedId=${encodeURIComponent(lead.id)}&mine=false`,
      { headers: authHeaders }
    );
    setTasks(data.items || []);
  }

  function resetTaskComposer() {
    setTaskComposer({ title: "", description: "", priority: "MEDIUM", dueAt: "" });
    setTaskAssignToMe(true);
    setTaskError(null);
  }

  async function createManualTask() {
    if (!lead?.id) return;
    if (!taskComposer.title.trim()) {
      setTaskError("Title required");
      return;
    }

    setTaskSaving(true);
    setTaskError(null);
    try {
      await apiFetch("/tasks", {
        method: "POST",
        headers: { ...authHeaders, "Content-Type": "application/json" },
        json: {
          title: taskComposer.title.trim(),
          description: taskComposer.description.trim() || undefined,
          relatedType: "LEAD" as const,
          relatedId: lead.id,
          priority: taskComposer.priority,
          dueAt: toIsoOrUndefined(taskComposer.dueAt),
          assignees:
            taskAssignToMe && userId
              ? [{ userId, role: "OWNER" as const }]
              : undefined,
        },
      });

      toast("Task created");
      resetTaskComposer();
      setShowTaskComposer(false);
      await reloadTasks();
    } catch (e: any) {
      setTaskError(e?.message || "Failed to create task");
    } finally {
      setTaskSaving(false);
    }
  }

function taskExists(list: Task[] | undefined, uniqueKey: string | undefined, title: string) {
  if (!list || list.length === 0) return false;
  const normalizedTitle = title.trim().toLowerCase();
  return list.some((task) => {
    const metaKey = typeof task.meta === "object" ? (task.meta as any)?.key : undefined;
    if (uniqueKey && metaKey) return metaKey === uniqueKey;
    if (uniqueKey) return false;
    return task.title.trim().toLowerCase() === normalizedTitle;
  });
}

async function ensureRecipeTask(
  recipe: TaskRecipe | undefined,
  overrides?: { existing?: Task[]; relatedType?: Task["relatedType"]; relatedId?: string | null; uniqueSuffix?: string }
) {
  if (!lead?.id || !recipe || recipe.active === false) return false;

  const relatedType = overrides?.relatedType ?? recipe.relatedType ?? "LEAD";
  const relatedId =
    overrides?.relatedId ?? (relatedType === "LEAD" ? lead.id : overrides?.relatedId ?? lead.id);
  const suffix = overrides?.uniqueSuffix ?? relatedId ?? lead.id;
  const uniqueKey = `${recipe.id}:${relatedType}:${suffix}`;
  if (taskExists(overrides?.existing ?? tasks, uniqueKey, recipe.title)) return false;

  const dueAt =
    typeof recipe.dueInDays === "number" && recipe.dueInDays > 0
      ? new Date(Date.now() + recipe.dueInDays * 86_400_000).toISOString()
      : undefined;

  const assignees =
    recipe.autoAssign === "ACTOR" && userId
      ? [{ userId, role: "OWNER" as const }]
      : undefined;

  await apiFetch("/tasks", {
    method: "POST",
    headers: { ...authHeaders, "Content-Type": "application/json" },
    json: {
      title: recipe.title,
      description: recipe.description || undefined,
      priority: recipe.priority ?? "MEDIUM",
      relatedType,
      relatedId: relatedId ?? undefined,
      dueAt,
      meta: { key: uniqueKey, source: "playbook" },
      assignees,
    },
  });

  return true;
}

async function ensureManualTask(
  key: ManualTaskKey,
  overrides?: { existing?: Task[]; relatedType?: Task["relatedType"]; relatedId?: string | null }
) {
  await ensureRecipeTask(playbook.manual[key], overrides);
}

async function ensureStatusTasks(status: Lead["status"], existing?: Task[]) {
  const recipes = playbook.status[status] || [];
  let created = false;
  for (const recipe of recipes) {
    const made = await ensureRecipeTask(recipe, { existing, uniqueSuffix: lead?.id });
    created = created || !!made;
  }
  return created;
}

  async function toggleTaskComplete(t: Task) {
    const url = t.status === "DONE" ? `/tasks/${t.id}/reopen` : `/tasks/${t.id}/complete`;
    await apiFetch(url, { method: "POST", headers: authHeaders });
    await reloadTasks();
  }

  /* ----------------------------- Actions ----------------------------- */

  function buildDeclineEmail(template: DeclineEmailTemplate) {
    const fallbackClientFromEmail =
      (lead?.email || "")
        .split("@")[0]
        ?.replace(/[._]/g, " ")
        .replace(/\s+/g, " ") || "";

    const clientName =
      (pickFirst<string>(lead?.contactName, fallbackClientFromEmail)?.trim() || "there").replace(
        /^([a-z])/,
        (m) => m.toUpperCase()
      );

    const projectRaw = pickFirst<string>(
      get(lead?.custom, "projectName"),
      get(lead?.custom, "projectAddress"),
      get(lead?.custom, "project"),
      get(lead?.custom, "projectType"),
      get(lead?.custom, "subject"),
      get(lead?.custom, "summary"),
      lead?.description,
      emailSubject,
      emailSnippet
    );
    const projectName = cleanProjectLabel(projectRaw);

    const primaryLink = settings?.links?.find((link) => link?.url?.trim());
    const contactWebsite = pickFirst<string>(settings?.website, primaryLink?.url);

    const replacements: Record<string, string> = {
      "[Client’s Name]": clientName,
      "[Client's Name]": clientName,
      "[Project Name or Address]": projectName,
      "[Company Name]": pickFirst<string>(settings?.brandName) || "",
      "[Phone Number]": pickFirst<string>(settings?.phone) || "",
      "[Email / Website]": contactWebsite || "",
    };

    const subject = applyTemplateReplacements(template.subject, replacements);
    const body = applyTemplateReplacements(template.body, replacements);
    return { subject, body };
  }

  function rejectEnquiry() {
    if (!lead?.email) {
      alert("Add the client's email address before sending a decline message.");
      return;
    }
    const personalized = buildDeclineEmail(declineTemplate);
    setDeclineSubject(personalized.subject);
    setDeclineBody(personalized.body);
    setShowDeclineDialog(true);
  }

  function closeDeclineDialog(force = false) {
    if (!force && declineSending) return;
    setShowDeclineDialog(false);
    setDeclineSubject("");
    setDeclineBody("");
  }

  async function sendDeclineEmail(event: FormEvent<HTMLFormElement>) {
    event.preventDefault();
    if (!lead?.email) return;

    setDeclineSending(true);
    try {
      openMailTo(lead.email, declineSubject || declineTemplate.subject, declineBody);
      toast("Email draft ready in your mail app.");
      closeDeclineDialog(true);
      setUiStatus("REJECTED");
      await saveStatus("REJECTED");
    } finally {
      setDeclineSending(false);
    }
  }

  async function sendQuestionnaire() {
    if (!lead?.id) return;
    setBusyTask(true);
    try {
      // move to Info requested
      setUiStatus("INFO_REQUESTED");
      const saved = await saveStatus("INFO_REQUESTED");
      if (!saved) return;

      // ensure follow-up from playbook
      await ensureManualTask("questionnaire_followup");

      // open mailto with public link if we have a slug
      if (lead.email && settings?.slug) {
        const link = `${window.location.origin}/q/${settings.slug}/${encodeURIComponent(lead.id)}`;
        const contactName = (lead.contactName || "").trim();
        const firstName = contactName.split(/\s+/)[0] || "";
        const brandName = (settings?.brandName || "Our team").trim() || "Our team";
        const subjectTemplate =
          (settings?.questionnaireEmailSubject && settings.questionnaireEmailSubject.trim()) ||
          DEFAULT_QUESTIONNAIRE_EMAIL_SUBJECT;
        const bodyTemplate =
          (settings?.questionnaireEmailBody && settings.questionnaireEmailBody.trim()) ||
          DEFAULT_QUESTIONNAIRE_EMAIL_BODY;

        const replacements = {
          contactName: contactName || firstName || "there",
          firstName: firstName || "there",
          brandName,
          company: brandName,
          link,
        } as Record<string, string>;

        const subject = (renderTemplate(subjectTemplate, replacements).trim() || DEFAULT_QUESTIONNAIRE_EMAIL_SUBJECT).
          replace(/\s+/g, " ");
        let body = renderTemplate(bodyTemplate, replacements).trim();
        if (!body.includes(link)) {
          body = body ? `${body}\n\n${link}` : link;
        }
        openMailTo(lead.email, subject, body);
      }
      await reloadTasks();
      toast("Questionnaire sent. Follow-up added.");
    } finally {
      setBusyTask(false);
    }
  }

  async function requestSupplierPrice() {
    if (!lead?.id) return;
    setBusyTask(true);
    try {
      await ensureManualTask("supplier_followup");

      const supplier = prompt("Supplier email (optional):");
      if (supplier) {
        openMailTo(
          supplier,
          `Price request: ${lead.contactName || "Project"}`,
          "Hi,\n\nCould you price the attached items?\n\nThanks!"
        );
      }
      await reloadTasks();
      toast("Supplier request sent. Follow-up added.");
    } finally {
      setBusyTask(false);
    }
  }

  async function handleStatusChange(event: ChangeEvent<HTMLSelectElement>) {
    const nextUi = event.target.value as Lead["status"];
    setUiStatus(nextUi);
    await saveStatus(nextUi);
  }

  async function createDraftEstimate() {
    if (!lead?.id) return;
    setSaving(true);
    try {
      const quote = await apiFetch<any>("/quotes", {
        method: "POST",
        headers: { ...authHeaders, "Content-Type": "application/json" },
        json: {
          leadId: lead.id,
          title: `Estimate for ${lead.contactName || lead.email || "Lead"}`,
          notes: "Draft created from Lead.",
        },
      });

      await ensureManualTask("quote_draft_complete", {
        relatedType: "QUOTE",
        relatedId: quote?.id,
      });

      await reloadTasks();
      toast("Draft estimate created.");
    } catch (e) {
      console.error(e);
      alert("Failed to create draft estimate");
    } finally {
      setSaving(false);
    }
  }

  function openMailTo(to: string, subject: string, body?: string) {
    const url = `mailto:${encodeURIComponent(to)}?subject=${encodeURIComponent(subject)}${
      body ? `&body=${encodeURIComponent(body)}` : ""
    }`;
    window.open(url, "_blank");
  }

  function renderTemplate(template: string, values: Record<string, string>): string {
    return template.replace(/\{\{\s*(\w+)\s*\}\}/g, (_, key) => values[key] ?? "");
  }

  /* ----------------------------- Email context ----------------------------- */

  const emailSubject = pickFirst<string>(get(lead?.custom, "subject"));
  const emailSnippet = pickFirst<string>(get(lead?.custom, "snippet"), get(lead?.custom, "summary"));
  const fromEmail = pickFirst<string>(get(lead?.custom, "fromEmail"), lead?.email);
  const questionnaireFields = useMemo(
    () => normalizeQuestionnaireFields(settings?.questionnaire ?? null),
    [settings?.questionnaire]
  );
  const customData = useMemo(
    () => (lead?.custom && typeof lead.custom === "object" ? (lead.custom as Record<string, any>) : {}),
    [lead?.custom]
  );
  const questionnaireResponses = useMemo(() => {
    const responses: Array<{ field: QuestionnaireField; value: string | null }> = [];
    const seen = new Set<string>();

    questionnaireFields.forEach((field) => {
      const key = field.key ?? field.id ?? "";
      if (!key) return;
      seen.add(key);
      responses.push({ field, value: formatAnswer(customData?.[key]) });
    });

    const IGNORED_CUSTOM_KEYS = new Set([
      "provider",
      "messageId",
      "subject",
      "summary",
      "snippet",
      "body",
      "full",
      "from",
      "fromEmail",
      "uiStatus",
      "questionnaireSubmittedAt",
      "uploads",
      "aiFeedback",
    ]);

    const humanizeKey = (key: string): string => {
      return key
        .replace(/[_\-]+/g, " ")
        .replace(/([a-z0-9])([A-Z])/g, "$1 $2")
        .replace(/\s+/g, " ")
        .trim()
        .replace(/^\w|\s\w/g, (c) => c.toUpperCase());
    };

    Object.keys(customData || {})
      .filter((key) =>
        typeof key === "string" &&
        key &&
        !seen.has(key) &&
        !IGNORED_CUSTOM_KEYS.has(key)
      )
      .forEach((key) => {
        const value = formatAnswer(customData?.[key]);
        if (value == null) return;
        responses.push({
          field: {
            id: key,
            key,
            label: humanizeKey(key),
            required: false,
            type: undefined,
          },
          value,
        });
      });

    return responses;
  }, [customData, questionnaireFields]);
  const questionnaireUploads = useMemo(() => {
    const uploads = Array.isArray((customData as any)?.uploads) ? (customData as any).uploads : [];
    return uploads
      .map((item: any) => ({
        filename: typeof item?.filename === "string" && item.filename.trim() ? item.filename.trim() : "Attachment",
        mimeType: typeof item?.mimeType === "string" && item.mimeType.trim() ? item.mimeType : "application/octet-stream",
        base64: typeof item?.base64 === "string" ? item.base64 : "",
        sizeKB: typeof item?.sizeKB === "number" ? item.sizeKB : null,
        addedAt: typeof item?.addedAt === "string" ? item.addedAt : null,
      }))
      .filter((item) => item.base64);
  }, [customData]);
  const questionnaireSubmittedAt = useMemo(() => {
    const raw = (customData as any)?.questionnaireSubmittedAt;
    if (typeof raw === "string" && raw) return raw;
    return null;
  }, [customData]);
  const openTasks = tasks.filter(t => t.status !== "DONE");
/* ----------------------------- Render ----------------------------- */

  if (!open || !lead) return null;

  const openCount = openTasks.length;
  const completedCount = tasks.length - openCount;
  const progress = tasks.length ? Math.round((completedCount / tasks.length) * 100) : 0;

  return (
    <div
      className="fixed inset-0 z-[60] bg-gradient-to-br from-sky-500/30 via-indigo-700/20 to-rose-500/30 backdrop-blur flex items-center justify-center px-3 py-6"
      role="dialog"
      aria-modal="true"
      onClick={(e) => e.target === e.currentTarget && onOpenChange(false)}
    >
      {showDeclineDialog && (
        <div
          className="fixed inset-0 z-[70] flex items-center justify-center bg-slate-900/40 px-4 py-6 backdrop-blur"
          role="dialog"
          aria-modal="true"
          onClick={(e) => {
            e.stopPropagation();
            closeDeclineDialog();
          }}
        >
          <div
            className="w-[min(560px,92vw)] rounded-2xl border border-slate-200/60 bg-white p-6 shadow-xl"
            onClick={(e) => e.stopPropagation()}
          >
            <h2 className="text-lg font-semibold text-slate-800">Review decline email</h2>
            <p className="mt-1 text-sm text-slate-500">
              We’ll open your email client with this message. Double-check the details, then hit send.
            </p>
            <form className="mt-4 space-y-4" onSubmit={sendDeclineEmail}>
              <label className="block text-sm">
                <span className="mb-1 block text-xs font-semibold uppercase tracking-wide text-slate-500">Subject</span>
                <input
                  className="w-full rounded-xl border border-slate-200 bg-white px-3 py-2 shadow-inner"
                  value={declineSubject}
                  onChange={(e) => setDeclineSubject(e.target.value)}
                  placeholder={declineTemplate.subject}
                />
              </label>
              <label className="block text-sm">
                <span className="mb-1 block text-xs font-semibold uppercase tracking-wide text-slate-500">Message</span>
                <textarea
                  className="w-full min-h-[200px] rounded-xl border border-slate-200 bg-white px-3 py-3 shadow-inner"
                  value={declineBody}
                  onChange={(e) => setDeclineBody(e.target.value)}
                />
              </label>
              <p className="text-[11px] text-slate-500">
                Placeholders such as [Client’s Name], [Project Name or Address], [Company Name], [Phone Number], and [Email /
                Website] are filled automatically when possible.
              </p>
              <div className="flex justify-end gap-2">
                <button
                  type="button"
                  className="rounded-full border border-slate-200 bg-white px-4 py-2 text-sm font-medium text-slate-600 shadow-sm hover:bg-slate-50"
                  onClick={() => closeDeclineDialog()}
                  disabled={declineSending}
                >
                  Cancel
                </button>
                <button
                  type="submit"
                  className="rounded-full bg-gradient-to-r from-rose-500 to-amber-500 px-4 py-2 text-sm font-semibold text-white shadow-sm hover:from-rose-600 hover:to-amber-600 focus:outline-none focus:ring-2 focus:ring-rose-200 disabled:opacity-60"
                  disabled={declineSending || saving}
                >
                  {declineSending ? "Preparing…" : "Open email"}
                </button>
              </div>
            </form>
          </div>
        </div>
      )}
      <div className="relative w-[min(1000px,92vw)] max-h-[88vh] overflow-hidden rounded-3xl border border-white/30 bg-white/85 shadow-[0_32px_70px_-35px_rgba(30,64,175,0.45)] backdrop-blur-xl">
        <div aria-hidden="true" className="pointer-events-none absolute -top-16 -left-10 h-52 w-52 rounded-full bg-sky-200/60 blur-3xl" />
        <div aria-hidden="true" className="pointer-events-none absolute -bottom-20 -right-16 h-56 w-56 rounded-full bg-rose-200/60 blur-3xl" />
        {/* Header */}
        <div className="relative flex flex-wrap items-center gap-3 border-b border-sky-100/60 bg-gradient-to-r from-sky-100 via-white to-rose-100 px-4 sm:px-6 py-4">
          <div className="inline-grid place-items-center h-11 w-11 rounded-2xl bg-white/80 text-[12px] font-semibold text-slate-700 border border-sky-200 shadow-sm">
            {avatarText(lead.contactName)}
          </div>
          <div className="min-w-0 flex-1">
            <div className="truncate text-lg font-semibold text-slate-800">
              {lead.contactName || lead.email || "Lead"}
            </div>
            <div className="text-xs text-slate-500 truncate">{lead.email || ""}</div>
          </div>

          <label className="text-xs font-medium text-slate-600 mr-2">Status</label>
          <select
            value={uiStatus}
            className="rounded-xl border border-sky-200 bg-white/80 px-3 py-2 text-sm font-medium text-slate-700 shadow-sm"
            onChange={handleStatusChange}
            disabled={saving}
          >
            {(Object.keys(STATUS_LABELS) as Lead["status"][]).map((s) => (
              <option key={s} value={s}>
                {STATUS_LABELS[s]}
              </option>
            ))}
          </select>

          {showEstimateCta && (
            <button
              className="ml-2 rounded-full bg-gradient-to-r from-emerald-400 to-emerald-500 text-white px-4 py-2 text-sm font-semibold shadow hover:from-emerald-500 hover:to-emerald-600 focus:outline-none focus:ring-2 focus:ring-emerald-200"
              onClick={createDraftEstimate}
              disabled={saving}
            >
              Create Draft Estimate
            </button>
          )}

          <button
            className="ml-2 rounded-full border border-slate-200 bg-white/80 px-4 py-2 text-sm font-medium text-slate-600 shadow-sm hover:bg-white focus:outline-none focus:ring-2 focus:ring-slate-200"
            onClick={() => onOpenChange(false)}
            disabled={saving || loading}
          >
            Close
          </button>
        </div>

        {/* Actions */}
        <div className="flex flex-wrap items-center gap-2 px-4 sm:px-6 py-3 border-b border-sky-100/60 bg-gradient-to-r from-sky-50 via-indigo-50 to-amber-50 text-slate-700">
          <button
            className="flex items-center gap-1 rounded-full border border-slate-200/80 bg-white/70 px-4 py-2 text-sm font-semibold shadow-sm hover:bg-white"
            onClick={rejectEnquiry}
            disabled={saving}
            title="Gently declines the enquiry while keeping the door open for future projects."
          >
            <span aria-hidden="true">🛑</span>
            Gently decline enquiry
          </button>

          <button
            className="flex items-center gap-1 rounded-full border border-slate-200/80 bg-white/70 px-4 py-2 text-sm font-semibold shadow-sm hover:bg-white"
            onClick={sendQuestionnaire}
            disabled={busyTask || saving}
            title="Invite your client to share their project details."
          >
            <span aria-hidden="true">📜</span>
            Send client questionnaire
          </button>

          <button
            className="flex items-center gap-1 rounded-full border border-slate-200/80 bg-white/70 px-4 py-2 text-sm font-semibold shadow-sm hover:bg-white"
            onClick={requestSupplierPrice}
            disabled={busyTask}
            title="Ask your supplier for pricing — we’ll handle the magic behind the scenes"
          >
            <span aria-hidden="true">🧞</span>
            Request supplier quote
          </button>
        </div>

        {/* Body */}
        <div className="grid grid-cols-1 md:grid-cols-3 gap-0">
          {/* Left – Details */}
          <div className="md:col-span-2 border-r border-sky-100/60 min-h-[60vh] overflow-auto bg-gradient-to-br from-white via-sky-50/70 to-rose-50/60 p-4 sm:p-6 space-y-4">
            <section className="rounded-2xl border border-sky-100 bg-white/85 p-5 shadow-sm backdrop-blur">
              <div className="flex items-center gap-2 text-sm font-semibold text-slate-900">
                <span aria-hidden="true">✨</span>
                Lead details
              </div>
              <div className="grid grid-cols-1 sm:grid-cols-2 gap-3">
                <label className="text-sm">
                  <span className="block text-[11px] font-semibold uppercase tracking-wide text-slate-500 mb-1">Name</span>
                  <input
                    className="w-full rounded-xl border border-slate-200 bg-white/90 px-3 py-2 shadow-inner"
                    value={nameInput}
                    onChange={(e) => setNameInput(e.target.value)}
                    onBlur={() => {
                      setLead((l) => (l ? { ...l, contactName: nameInput || null } : l));
                      savePatch({ contactName: nameInput || null });
                    }}
                    placeholder="Client name"
                  />
                </label>

                <label className="text-sm">
                  <span className="block text-[11px] font-semibold uppercase tracking-wide text-slate-500 mb-1">Email</span>
                  <input
                    className="w-full rounded-xl border border-slate-200 bg-white/90 px-3 py-2 shadow-inner"
                    value={emailInput}
                    onChange={(e) => setEmailInput(e.target.value)}
                    onBlur={() => {
                      setLead((l) => (l ? { ...l, email: emailInput || null } : l));
                      savePatch({ email: emailInput || null });
                    }}
                    placeholder="client@email.com"
                  />
                </label>
              </div>

              <label className="text-sm block">
                <span className="block text-[11px] font-semibold uppercase tracking-wide text-slate-500 mb-1">Client notes</span>
                <textarea
                  className="w-full rounded-xl border border-slate-200 bg-white/90 px-3 py-3 min-h-28 shadow-inner"
                  value={descInput}
                  onChange={(e) => setDescInput(e.target.value)}
                  onBlur={() => {
                    setLead((l) => (l ? { ...l, description: descInput || null } : l));
                    savePatch({ description: descInput || null });
                  }}
                  placeholder="Project background, requirements, constraints…"
                />
              </label>
            </section>

            {(emailSubject || emailSnippet || fromEmail) && (
              <section className="rounded-2xl border border-sky-100 bg-white/85 p-5 shadow-sm backdrop-blur">
                <div className="flex items-center gap-2 text-sm font-semibold text-slate-900">
                  <span aria-hidden="true">💌</span>
                  Latest email
                </div>
                <div className="mt-3 text-sm text-slate-700 space-y-1">
                  {fromEmail && (
                    <div>
                      <span className="text-slate-400">From:</span> {String(fromEmail)}
                    </div>
                  )}
                  {emailSubject && (
                    <div>
                      <span className="text-slate-400">Subject:</span> {emailSubject}
                    </div>
                  )}
                  {emailSnippet && <div className="text-slate-600">{emailSnippet}</div>}
                </div>
              </section>
            )}

            {(settings?.slug || questionnaireFields.length > 0) && (
              <section className="rounded-2xl border border-sky-100 bg-white/85 p-5 shadow-sm backdrop-blur">
                <div className="flex items-center gap-2 text-sm font-semibold text-slate-900">
                  <span aria-hidden="true">🧾</span>
                  {(Array.isArray(settings?.questionnaire) ? null : settings?.questionnaire?.title) || "Questionnaire"}
                </div>

                {questionnaireSubmittedAt ? (
                  <div className="mt-2 text-xs text-slate-500">
                    Submitted {new Date(questionnaireSubmittedAt).toLocaleString()}
                  </div>
                ) : null}

                <div className="mt-4 space-y-3">
                  {questionnaireResponses.length ? (
                    <dl className="space-y-3">
                      {questionnaireResponses.map(({ field, value }, idx) => (
                        <div key={field.key ?? field.id ?? idx} className="rounded-xl border border-slate-200/70 bg-white/70 p-3">
                          <dt className="text-xs font-semibold uppercase tracking-wide text-slate-500">
                            {field.label || field.key || field.id}
                            {field.required ? <span className="text-rose-500"> *</span> : null}
                          </dt>
                          <dd className="mt-1 text-sm text-slate-700 whitespace-pre-wrap">
                            {value ?? <span className="text-slate-400">Not provided</span>}
                          </dd>
                        </div>
                      ))}
                    </dl>
                  ) : (
                    <div className="rounded-xl border border-dashed border-slate-200 bg-white/60 p-3 text-sm text-slate-500">
                      Waiting for the client to complete the form.
                    </div>
                  )}

                  {questionnaireUploads.length ? (
                    <div className="space-y-2">
                      <div className="text-xs font-semibold uppercase tracking-wide text-slate-500">
                        Attachments
                      </div>
                      <ul className="space-y-2 text-sm">
                        {questionnaireUploads.map((file, idx) => {
                          const dataUrl = `data:${file.mimeType};base64,${file.base64}`;
                          return (
                            <li key={`${file.filename}-${idx}`} className="flex flex-wrap items-center gap-2">
                              <a
                                href={dataUrl}
                                download={file.filename}
                                className="inline-flex items-center gap-2 rounded-full border border-slate-200 bg-white/80 px-3 py-1.5 text-sm font-medium text-slate-700 shadow-sm hover:bg-white"
                              >
                                <span aria-hidden="true">📎</span>
                                {file.filename}
                              </a>
                              {typeof file.sizeKB === "number" && (
                                <span className="text-xs text-slate-500">{file.sizeKB.toLocaleString()} KB</span>
                              )}
                              {file.addedAt && (
                                <span className="text-xs text-slate-400">
                                  added {new Date(file.addedAt).toLocaleDateString()}
                                </span>
                              )}
                            </li>
                          );
                        })}
                      </ul>
                    </div>
                  ) : null}
                </div>

                {settings?.slug ? (
                  <div className="mt-4 flex flex-wrap gap-2">
                    <a
                      href={`/q/${settings.slug}/${encodeURIComponent(lead.id)}`}
                      className="inline-flex items-center gap-1 rounded-full border border-sky-200 bg-white/80 px-3 py-1.5 text-sm font-semibold text-sky-600 shadow-sm hover:bg-white"
                      target="_blank"
                      rel="noreferrer"
                    >
                      <span aria-hidden="true">🔗</span>
                      Open public questionnaire
                    </a>
                  </div>
                ) : null}
              </section>
            )}
          </div>

          {/* Right – Tasks */}
          <aside className="md:col-span-1 min-h-[60vh] overflow-auto bg-gradient-to-br from-indigo-900/10 via-white to-rose-50 p-4 sm:p-6 space-y-4">
            <div className="rounded-2xl border border-indigo-100 bg-white/80 p-4 shadow-sm backdrop-blur">
              <div className="flex items-center justify-between">
                <div className="flex items-center gap-2 font-semibold text-slate-900">
                  <span aria-hidden="true">⭐</span>
                  Task journey
                </div>
                <div className="text-xs text-slate-500">{openCount} open</div>
              </div>
              <div className="mt-4">
                <div className="flex items-center justify-between text-xs font-medium text-slate-500">
                  <span>{completedCount} completed</span>
                  <span>{progress}%</span>
                </div>
                <div className="mt-2 h-2 rounded-full bg-slate-100">
                  <div
                    className="h-full rounded-full bg-gradient-to-r from-sky-400 via-indigo-400 to-rose-400 transition-all"
                    style={{ width: `${progress}%` }}
                    aria-hidden="true"
                  />
                </div>
              </div>
            </div>

            <div className="rounded-2xl border border-indigo-100 bg-white/80 p-4 shadow-sm backdrop-blur">
              <div className="flex items-center justify-between gap-2">
                <div className="flex items-center gap-2 font-semibold text-slate-900">
                  <span aria-hidden="true">➕</span>
                  New task
                </div>
                <button
                  type="button"
                  className="rounded-full border border-slate-200 bg-white/80 px-3 py-1.5 text-xs font-semibold text-slate-600 shadow-sm hover:bg-white"
                  onClick={() => {
                    if (showTaskComposer) {
                      resetTaskComposer();
                    }
                    setShowTaskComposer((v) => !v);
                  }}
                >
                  {showTaskComposer ? "Close" : "Add"}
                </button>
              </div>

              {showTaskComposer && (
                <form
                  className="mt-4 space-y-3"
                  onSubmit={(e) => {
                    e.preventDefault();
                    createManualTask();
                  }}
                >
                  {taskError && (
                    <div className="rounded-xl border border-rose-200 bg-rose-50/80 px-3 py-2 text-xs text-rose-600">
                      {taskError}
                    </div>
                  )}

                  <label className="block text-xs font-semibold text-slate-600">
                    Title
                    <input
                      type="text"
                      value={taskComposer.title}
                      onChange={(e) => setTaskComposer((prev) => ({ ...prev, title: e.target.value }))}
                      className="mt-1 w-full rounded-xl border border-slate-200 bg-white/90 px-3 py-2 text-sm shadow-inner focus:border-sky-300 focus:outline-none focus:ring-2 focus:ring-sky-200"
                      placeholder="e.g. Call the client"
                      required
                    />
                  </label>

                  <label className="block text-xs font-semibold text-slate-600">
                    Description
                    <textarea
                      value={taskComposer.description}
                      onChange={(e) => setTaskComposer((prev) => ({ ...prev, description: e.target.value }))}
                      className="mt-1 w-full rounded-xl border border-slate-200 bg-white/90 px-3 py-2 text-sm shadow-inner focus:border-sky-300 focus:outline-none focus:ring-2 focus:ring-sky-200 min-h-[72px]"
                      placeholder="Add context for the team"
                    />
                  </label>

                  <div className="grid gap-3 sm:grid-cols-2">
                    <label className="block text-xs font-semibold text-slate-600">
                      Priority
                      <select
                        value={taskComposer.priority}
                        onChange={(e) =>
                          setTaskComposer((prev) => ({ ...prev, priority: e.target.value as Task["priority"] }))
                        }
                        className="mt-1 w-full rounded-xl border border-slate-200 bg-white/90 px-3 py-2 text-sm shadow-inner focus:border-sky-300 focus:outline-none focus:ring-2 focus:ring-sky-200"
                      >
                        {["LOW", "MEDIUM", "HIGH", "URGENT"].map((p) => (
                          <option key={p} value={p}>
                            {p}
                          </option>
                        ))}
                      </select>
                    </label>

                    <label className="block text-xs font-semibold text-slate-600">
                      Due date & time
                      <input
                        type="datetime-local"
                        value={taskComposer.dueAt}
                        onChange={(e) => setTaskComposer((prev) => ({ ...prev, dueAt: e.target.value }))}
                        className="mt-1 w-full rounded-xl border border-slate-200 bg-white/90 px-3 py-2 text-sm shadow-inner focus:border-sky-300 focus:outline-none focus:ring-2 focus:ring-sky-200"
                      />
                    </label>
                  </div>

                  <label className="flex items-center gap-2 rounded-xl border border-slate-200 bg-white/90 px-3 py-2 text-xs font-semibold text-slate-600 shadow-inner">
                    <input
                      type="checkbox"
                      checked={taskAssignToMe}
                      onChange={(e) => setTaskAssignToMe(e.target.checked)}
                      className="h-4 w-4 rounded border-slate-300 text-sky-500 focus:ring-sky-400"
                    />
                    Assign to me (leave unchecked to keep unassigned)
                  </label>

                  <div className="flex justify-end gap-2 pt-1">
                    <button
                      type="button"
                      className="rounded-full border border-slate-200 bg-white/80 px-4 py-2 text-xs font-semibold text-slate-600 shadow-sm hover:bg-white"
                      onClick={() => {
                        resetTaskComposer();
                        setShowTaskComposer(false);
                      }}
                      disabled={taskSaving}
                    >
                      Cancel
                    </button>
                    <button
                      type="submit"
                      className="rounded-full bg-gradient-to-r from-sky-400 via-indigo-400 to-rose-400 px-4 py-2 text-xs font-semibold text-white shadow-lg disabled:opacity-50"
                      disabled={taskSaving}
                    >
                      {taskSaving ? "Saving…" : "Create"}
                    </button>
                  </div>
                </form>
              )}
            </div>

            <div className="space-y-3">
              {loading && <div className="text-sm text-slate-500">Loading…</div>}
              {!loading && tasks.length === 0 && (
                <div className="rounded-2xl border border-dashed border-sky-200 bg-white/80 p-4 text-sm text-slate-500">
                  No tasks yet—tap an action above to conjure the first step.
                </div>
              )}
              {tasks.map((t) => {
                const done = t.status === "DONE";
                const doneToday =
                  done && t.completedAt && new Date(t.completedAt).toDateString() === new Date().toDateString();
                return (
                  <div
                    key={t.id}
                    className={`rounded-2xl border border-slate-200/70 bg-white/85 p-4 shadow-sm backdrop-blur flex items-start gap-3 transition hover:border-sky-200 ${done ? "opacity-80" : ""} ${doneToday ? "ring-1 ring-emerald-200" : ""}`}
                  >
                    <label className="mt-1 inline-flex items-center">
                      <input
                        type="checkbox"
                        checked={done}
                        onChange={() => toggleTaskComplete(t)}
                        className="h-4 w-4 rounded border-slate-300 text-sky-500 focus:ring-sky-400"
                        aria-label={`Complete ${t.title}`}
                      />
                    </label>
                    <div className="min-w-0 flex-1 space-y-2">
                      <div className="flex items-center justify-between gap-2">
                        <div className={`font-semibold text-sm text-slate-800 ${done ? "line-through" : ""}`}>
                          {t.title}
                        </div>
                        <span className="rounded-full bg-sky-100 px-2 py-0.5 text-[11px] font-semibold uppercase tracking-wide text-sky-600">
                          {t.status.replace(/_/g, " ")}
                        </span>
                      </div>
                      <div className="flex flex-wrap items-center gap-2 text-xs text-slate-500">
                        <span className="inline-flex items-center gap-1">
                          <span aria-hidden="true">⏰</span>
                          {t.dueAt ? new Date(t.dueAt).toLocaleString() : "No due date"}
                        </span>
                        {t.priority && (
                          <span className="inline-flex items-center gap-1 rounded-full bg-rose-100 px-2 py-0.5 font-medium text-rose-600">
                            <span aria-hidden="true">🎯</span>
                            {t.priority.toLowerCase()}
                          </span>
                        )}
                        {t.relatedType && (
                          <span className="inline-flex items-center gap-1 rounded-full bg-amber-100 px-2 py-0.5 font-medium text-amber-600">
                            <span aria-hidden="true">🔗</span>
                            {t.relatedType.toLowerCase()}
                          </span>
                        )}
                      </div>
                    </div>
                  </div>
                );
              })}
            </div>

            <div className="text-xs text-slate-500">
              Tip: Completing a lead action will sprinkle pixie dust on the matching task automatically.
            </div>
          </aside>
        </div>
      </div>
    </div>
  );
}<|MERGE_RESOLUTION|>--- conflicted
+++ resolved
@@ -11,14 +11,7 @@
   TaskPlaybook,
   normalizeTaskPlaybook,
 } from "@/lib/task-playbook";
-<<<<<<< HEAD
 import { normalizeDeclineEmailTemplate, type DeclineEmailTemplate } from "@/lib/decline-email";
-=======
-import {
-  DEFAULT_QUESTIONNAIRE_EMAIL_BODY,
-  DEFAULT_QUESTIONNAIRE_EMAIL_SUBJECT,
-} from "@/lib/constants";
->>>>>>> 2ac34e2f
 
 /* ----------------------------- Types ----------------------------- */
 
@@ -64,7 +57,6 @@
 type TenantSettings = {
   slug: string;
   brandName?: string | null;
-<<<<<<< HEAD
   phone?: string | null;
   website?: string | null;
   links?: { label: string; url: string }[] | null;
@@ -74,12 +66,6 @@
   };
   taskPlaybook?: TaskPlaybook;
   declineEmailTemplate?: DeclineEmailTemplate | null;
-=======
-  questionnaire?: { title?: string; questions?: QuestionnaireField[] } | QuestionnaireField[] | null;
-  taskPlaybook?: TaskPlaybook;
-  questionnaireEmailSubject?: string | null;
-  questionnaireEmailBody?: string | null;
->>>>>>> 2ac34e2f
 };
 
 const STATUS_LABELS: Record<Lead["status"], string> = {
