--- conflicted
+++ resolved
@@ -1,12 +1,10 @@
 "use client";
 
 import { useEffect, useMemo, useState } from "react";
-<<<<<<< HEAD
 import { apiFetch, ensureDemoAuth } from "@/lib/api";
 import { Button } from "@/components/ui/button";
 import LeadModal, { Lead } from "./LeadModal";
 
-=======
 import { apiFetch, ensureDemoAuth, getJwt } from "@/lib/api";
 import {
   Dialog, DialogContent, DialogHeader, DialogTitle, DialogDescription, DialogFooter,
@@ -15,7 +13,6 @@
 
 
 /* ---------------- Types ---------------- */
->>>>>>> 21c61a12
 type LeadStatus =
   | "NEW_ENQUIRY"
   | "INFO_REQUESTED"
@@ -26,7 +23,6 @@
   | "WON"
   | "LOST";
 
-<<<<<<< HEAD
 type Grouped = Record<LeadStatus, Lead[]>;
 
 const STATUS_LABELS: Record<LeadStatus, string> = {
@@ -48,7 +44,6 @@
   "REJECTED",
   "READY_TO_QUOTE",
 ];
-=======
 type Lead = {
   id: string;
   contactName: string;
@@ -107,7 +102,6 @@
   (process.env.NEXT_PUBLIC_API_URL ||
     process.env.NEXT_PUBLIC_API_BASE ||
     "http://localhost:4000")!.replace(/\/$/, "");
->>>>>>> 21c61a12
 
 export default function LeadsPage() {
   const empty: Grouped = {
@@ -120,12 +114,9 @@
     WON: [],
     LOST: [],
   };
-<<<<<<< HEAD
-=======
 
   const [grouped, setGrouped] = useState<Grouped>(empty);
   const [tab, setTab] = useState<LeadStatus>("NEW_ENQUIRY");
->>>>>>> 21c61a12
 
   const [grouped, setGrouped] = useState<Grouped>(empty);
   const [tab, setTab] = useState<LeadStatus>("NEW_ENQUIRY");
@@ -133,7 +124,6 @@
 
   // modal
   const [open, setOpen] = useState(false);
-<<<<<<< HEAD
   const [leadPreview, setLeadPreview] = useState<Lead | null>(null);
 
   // background auto-import watcher (controlled by settings toggle in localStorage)
@@ -149,7 +139,6 @@
   useEffect(() => {
     const id = setInterval(async () => {
       const auto = localStorage.getItem("autoImportInbox") === "true";
-=======
   const [selectedId, setSelectedId] = useState<string | null>(null);
   const [previewLead, setPreviewLead] = useState<Lead | null>(null);
   const [details, setDetails] = useState<Lead | null>(null);
@@ -444,7 +433,6 @@
     (async () => {
       const ok = await ensureDemoAuth();
       if (!ok) return;
->>>>>>> 21c61a12
       try {
         if (auto) {
           // Soft import (Gmail + 365). Failures are ignored.
@@ -456,7 +444,6 @@
       } finally {
         await refreshGrouped();
       }
-<<<<<<< HEAD
     }, 10 * 60 * 1000); // 10 minutes
     return () => clearInterval(id);
   }, []);
@@ -571,7 +558,6 @@
       return true;
     });
   }, [grouped, tab]);
-=======
     })();
     return () => {
       cancel = true;
@@ -585,7 +571,6 @@
     } catch {}
     window.location.href = "/login";
   }
->>>>>>> 21c61a12
 
 // De-dupe any accidental duplicates in the active tab
 const rows = useMemo(() => {
@@ -602,17 +587,13 @@
       <header className="mb-5 flex flex-col gap-4 md:flex-row md:items-center md:justify-between">
         <div>
           <h1 className="text-xl font-semibold tracking-tight">Leads</h1>
-<<<<<<< HEAD
           <p className="text-sm text-slate-500">Capture and triage enquiries. Quote lifecycle is in Opportunities.</p>
-=======
           <p className="text-sm text-slate-500">Tabbed list. Click a row to view & edit.</p>
->>>>>>> 21c61a12
         </div>
 
         <div className="flex gap-2 items-center">
           <Button
             className="btn"
-<<<<<<< HEAD
             onClick={async () => {
               const contactName = prompt("Enter lead name:");
               if (!contactName) return;
@@ -637,7 +618,6 @@
             + New Lead
           </Button>
           <Button variant="outline" onClick={refreshGrouped}>Refresh</Button>
-=======
             disabled={importing !== null}
             onClick={async () => {
               setImporting("gmail");
@@ -705,7 +685,6 @@
 >
   + New Lead
 </Button>
->>>>>>> 21c61a12
         </div>
       </header>
 
@@ -715,15 +694,12 @@
         </div>
       )}
 
-<<<<<<< HEAD
       {/* Tabs (intake only) */}
       <div className="mb-4 flex flex-wrap gap-2">
         {ACTIVE_TABS.map((s) => (
-=======
       {/* Tabs */}
       <div className="mb-4 flex flex-wrap gap-2">
         {STATUSES.map((s) => (
->>>>>>> 21c61a12
           <button
             key={s}
             onClick={() => setTab(s)}
@@ -747,35 +723,27 @@
           </div>
         )}
         {rows.map((lead) => (
-<<<<<<< HEAD
           <Row
             key={lead.id}
             lead={lead}
             onOpen={() => openLead(lead)}
             onStatus={(s) => autoSave(lead.id, { status: s })}
           />
-=======
           <Row key={lead.id} lead={lead} onOpen={() => openLead(lead)} onStatus={(s) => autoSave({ status: s })} />
->>>>>>> 21c61a12
         ))}
       </div>
 
       {/* Modal */}
-<<<<<<< HEAD
       <LeadModal
-=======
       <Dialog
->>>>>>> 21c61a12
         open={open}
         onOpenChange={(v) => {
           setOpen(v);
           if (!v) setLeadPreview(null);
         }}
-<<<<<<< HEAD
         leadPreview={leadPreview}
         onAutoSave={autoSave}
       />
-=======
       >
         <DialogContent className="w-[95vw] max-w-4xl md:max-w-5xl p-0">
           <div className="max-h-[85vh] overflow-hidden flex flex-col">
@@ -1217,16 +1185,12 @@
   </DialogContent>
 </Dialog>
     
->>>>>>> 21c61a12
     </div>
   );
 }
 
-<<<<<<< HEAD
 /* ---------------- Row ---------------- */
-=======
 /* ---------------- Row (full-width) ---------------- */
->>>>>>> 21c61a12
 function Row({
   lead,
   onOpen,
@@ -1242,10 +1206,7 @@
   return (
     <div className="rounded-xl border bg-white p-3 hover:shadow-sm transition">
       <div className="flex items-start gap-3">
-<<<<<<< HEAD
-=======
         {/* Clicking the left side opens modal */}
->>>>>>> 21c61a12
         <button onClick={onOpen} className="flex-1 text-left min-w-0">
           <div className="mb-1 flex items-center gap-2">
             <span className="inline-flex size-8 items-center justify-center rounded-full bg-slate-100 text-[11px] font-semibold text-slate-700">
@@ -1274,18 +1235,15 @@
           )}
         </button>
 
-<<<<<<< HEAD
         <div className="shrink-0 flex flex-col items-end gap-1">
           <button
             className="rounded-md border border-red-300 text-red-600 px-2 py-1 text-[11px] hover:bg-red-50"
-=======
         {/* --- Quick actions + dropdown --- */}
         <div className="shrink-0 flex flex-col items-end gap-1">
           {/* Reject */}
           <button
             className="rounded-md border border-red-300 text-red-600 px-2 py-1 text-[11px] hover:bg-red-50"
             title="Reject this enquiry"
->>>>>>> 21c61a12
             onClick={(e) => {
               e.stopPropagation();
               onStatus("REJECTED");
@@ -1293,44 +1251,35 @@
           >
             ✕ Reject
           </button>
-<<<<<<< HEAD
           <button
             className="rounded-md border border-amber-300 text-amber-600 px-2 py-1 text-[11px] hover:bg-amber-50"
-=======
 
           {/* Ask for info */}
           <button
             className="rounded-md border border-amber-300 text-amber-600 px-2 py-1 text-[11px] hover:bg-amber-50"
             title="Request more information"
->>>>>>> 21c61a12
             onClick={async (e) => {
               e.stopPropagation();
               try {
                 await apiFetch(`/leads/${lead.id}/request-info`, { method: "POST" });
                 onStatus("INFO_REQUESTED");
-<<<<<<< HEAD
                 alert("Questionnaire link sent ✔");
               } catch {
-=======
                 alert("Questionnaire link sent to customer ✔");
               } catch (err) {
->>>>>>> 21c61a12
                 alert("Failed to request info");
               }
             }}
           >
             📋 Info
           </button>
-<<<<<<< HEAD
           <button
             className="rounded-md border border-green-300 text-green-600 px-2 py-1 text-[11px] hover:bg-green-50"
-=======
 
           {/* Ready to quote */}
           <button
             className="rounded-md border border-green-300 text-green-600 px-2 py-1 text-[11px] hover:bg-green-50"
             title="Mark as ready to quote"
->>>>>>> 21c61a12
             onClick={(e) => {
               e.stopPropagation();
               onStatus("READY_TO_QUOTE");
@@ -1339,22 +1288,16 @@
             ✅ Ready
           </button>
 
-<<<<<<< HEAD
-=======
           {/* Optional: keep dropdown */}
->>>>>>> 21c61a12
           <select
             className="rounded-md border bg-white p-2 text-xs mt-1"
             value={lead.status}
             onClick={(e) => e.stopPropagation()}
             onChange={(e) => onStatus(e.target.value.toUpperCase() as LeadStatus)}
           >
-<<<<<<< HEAD
             {(["NEW_ENQUIRY","INFO_REQUESTED","DISQUALIFIED","REJECTED","READY_TO_QUOTE"] as LeadStatus[])
               .map((s) => (
-=======
             {STATUSES.map((s) => (
->>>>>>> 21c61a12
               <option key={s} value={s}>
                 {STATUS_LABELS[s]}
               </option>
@@ -1362,8 +1305,6 @@
           </select>
         </div>
       </div>
-<<<<<<< HEAD
-=======
     </div>
   );
 }
@@ -1374,13 +1315,10 @@
     <div className="rounded-xl border p-3 mb-3">
       <div className="mb-2 text-xs font-semibold tracking-wide text-slate-600">{title}</div>
       {children}
->>>>>>> 21c61a12
     </div>
   );
 }
 
-<<<<<<< HEAD
-=======
 function LabeledInput({
   label,
   type = "text",
@@ -1511,7 +1449,6 @@
 }
 
 /* --------------- Helpers --------------- */
->>>>>>> 21c61a12
 function avatarText(name?: string | null) {
   if (!name) return "?";
   const parts = name.trim().split(/\s+/);
