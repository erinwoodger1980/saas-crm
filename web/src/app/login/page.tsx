--- conflicted
+++ resolved
@@ -21,11 +21,7 @@
     try {
       const loginEmail = email.trim();
       const loginPassword = password;
-<<<<<<< HEAD
-      const res = await apiFetch<{ token?: string; jwt?: string }>("/auth/login", {
-=======
       const res = await apiFetch<{ jwt: string }>("/auth/login", {
->>>>>>> b44e642e
         method: "POST",
         json: { email: loginEmail, password: loginPassword },
       });
