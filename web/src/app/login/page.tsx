"use client";

import { useState } from "react";
import { useRouter } from "next/navigation";
import Link from "next/link";
import { apiFetch, setJwt } from "@/lib/api";

export const dynamic = "force-dynamic";

export default function LoginPage() {
  const router = useRouter();
  const [email, setEmail] = useState("");
  const [password, setPassword] = useState("");
  const [loading, setLoading] = useState(false);
  const [error, setError] = useState("");

  async function handleSubmit(e: React.FormEvent) {
    e.preventDefault();
    setError("");
    setLoading(true);
    try {
      const loginEmail = email.trim();
      const loginPassword = password;
<<<<<<< HEAD
      const res = await apiFetch<{ token?: string; jwt?: string }>("/auth/login", {
        method: "POST",
        json: { email: loginEmail, password: loginPassword },
      });
      const authToken = res?.token || res?.jwt || null;
      setJwt(authToken);
      router.push("/dashboard");
=======
      const res = await apiFetch<{ jwt: string }>("/auth/login", {
        method: "POST",
        json: { email: loginEmail, password: loginPassword },
      });
      const authToken = res?.token || res?.jwt;
      if (authToken) {
        setJwt(authToken);
        router.push("/dashboard");
      } else {
        throw new Error("Invalid login response");
      }
>>>>>>> 435b1712
    } catch (err: any) {
      console.error(err);
      setError("Invalid email or password");
    } finally {
      setLoading(false);
    }
  }

  return (
    <main className="flex min-h-screen flex-col items-center justify-center bg-gray-50 px-4">
      <div className="w-full max-w-md rounded-xl bg-white p-8 shadow">
        <h1 className="text-2xl font-semibold text-center mb-2">Welcome back 👋</h1>
        <p className="text-gray-500 text-center mb-6">
          Log in to your Joinery AI account
        </p>

        <form onSubmit={handleSubmit} className="space-y-4">
          <input
            type="email"
            required
            placeholder="Work email"
            value={email}
            onChange={(e) => setEmail(e.target.value)}
            className="w-full rounded-lg border border-gray-300 px-3 py-2"
          />
          <input
            type="password"
            required
            placeholder="Password"
            value={password}
            onChange={(e) => setPassword(e.target.value)}
            className="w-full rounded-lg border border-gray-300 px-3 py-2"
          />
          {error && (
            <p className="text-sm text-red-600 text-center">{error}</p>
          )}
          <button
            type="submit"
            disabled={loading}
            className="w-full rounded-lg bg-black py-3 text-white hover:bg-gray-800 transition"
          >
            {loading ? "Signing in…" : "Sign in"}
          </button>
        </form>

        <div className="mt-4 flex justify-between text-sm text-gray-600">
          <Link href="/forgot-password" className="hover:text-black">
            Forgot password?
          </Link>
          <Link href="/signup" className="hover:text-black">
            Create account
          </Link>
        </div>
      </div>
    </main>
  );
}<|MERGE_RESOLUTION|>--- conflicted
+++ resolved
@@ -21,15 +21,6 @@
     try {
       const loginEmail = email.trim();
       const loginPassword = password;
-<<<<<<< HEAD
-      const res = await apiFetch<{ token?: string; jwt?: string }>("/auth/login", {
-        method: "POST",
-        json: { email: loginEmail, password: loginPassword },
-      });
-      const authToken = res?.token || res?.jwt || null;
-      setJwt(authToken);
-      router.push("/dashboard");
-=======
       const res = await apiFetch<{ jwt: string }>("/auth/login", {
         method: "POST",
         json: { email: loginEmail, password: loginPassword },
@@ -41,7 +32,6 @@
       } else {
         throw new Error("Invalid login response");
       }
->>>>>>> 435b1712
     } catch (err: any) {
       console.error(err);
       setError("Invalid email or password");
